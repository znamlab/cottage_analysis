--- conflicted
+++ resolved
@@ -201,27 +201,6 @@
    ]
   },
   {
-<<<<<<< HEAD
-   "cell_type": "code",
-   "execution_count": null,
-   "id": "927613ae",
-   "metadata": {},
-   "outputs": [],
-   "source": [
-    "frames_df.head()"
-   ]
-  },
-  {
-   "cell_type": "code",
-   "execution_count": null,
-   "id": "14f1fcee",
-   "metadata": {},
-   "outputs": [],
-   "source": [
-    "frames_df.sync_reason.value_counts()"
-   ]
-  },
-  {
    "cell_type": "markdown",
    "id": "ce5e05db",
    "metadata": {},
@@ -239,24 +218,6 @@
     "The frame detection is simple: filter a bit to smooth local extrema, `diff` to find fast changes and detect peaks on that `diff` trace. This should detect all frame borders. In between these borders, look for the `diff` minimum to find the frame peak (be it a maximum or a minium)\n",
     "\n",
     "Detection can be done independently using `detect_frame_onset`.\n"
-=======
-   "cell_type": "markdown",
-   "id": "ce5e05db",
-   "metadata": {},
-   "source": [
-    "# Detailled description\n",
-    "\n",
-    "How does it work? The alignment is made in 3 steps:\n",
-    "\n",
-    "- detect frames\n",
-    "- crosscorrelated with expected sequence\n",
-    "- align results\n",
-    "\n",
-    "## Detect frames\n",
-    "\n",
-    "The frame detection is simple: filter a bit to smooth local extrema, `diff` to find fast changes and detect peaks on that `diff` trace. This should detect all frame borders. In between these borders, look for the `diff` minimum to find the frame peak (be it a maximum or a minium)\n",
-    "\n",
-    "Detection can be done independently using `detect_frame_onset`.\n"
    ]
   },
   {
@@ -264,7 +225,6 @@
    "metadata": {},
    "source": [
     "## Create frame df"
->>>>>>> 014d35cf
    ]
   },
   {
@@ -274,8 +234,6 @@
    "metadata": {},
    "outputs": [],
    "source": [
-<<<<<<< HEAD
-=======
     "photodiode_time = ao_time\n",
     "pd_sampling = 1 / np.mean(np.diff(photodiode_time))\n",
     "\n",
@@ -290,7 +248,6 @@
     "# First step: Frame detection\n",
     "\n",
     "\n",
->>>>>>> 014d35cf
     "pd_sampling = 1 / np.mean(np.diff(ao_time))\n",
     "out = find_frames.detect_frame_onset(\n",
     "    photodiode=photodiode,\n",
@@ -298,55 +255,14 @@
     "    photodiode_sampling=pd_sampling,\n",
     "    highcut=frame_rate * 3,\n",
     "    debug=True,\n",
-<<<<<<< HEAD
+    "    height=height,\n",
     ")\n",
     "frame_borders, peak_index, db_dict = out"
    ]
   },
   {
-   "cell_type": "markdown",
-   "id": "04e02230",
-   "metadata": {},
-   "source": [
-    "You can get an example of detection using `plot_frame_detection_report`. This will give you `num_examples * 2` figures. Half of them are selected on random frames, half are centered around a frame drop."
-=======
-    "    height=height,\n",
-    ")\n",
-    "frame_borders, peak_index, db_dict = out"
->>>>>>> 014d35cf
-   ]
-  },
-  {
-   "cell_type": "code",
-   "execution_count": null,
-<<<<<<< HEAD
-   "id": "cadc9fb2",
-   "metadata": {},
-   "outputs": [],
-   "source": [
-    "plot_window = np.array([-7.5, 7.5]) / frame_rate * pd_sampling\n",
-    "figs = find_frames.plot_frame_detection_report(\n",
-    "    border_index=frame_borders,\n",
-    "    peak_index=peak_index,\n",
-    "    debug_dict=db_dict,\n",
-    "    num_examples=1,\n",
-    "    plot_window=plot_window,\n",
-    "    photodiode=photodiode,\n",
-    "    frame_rate=frame_rate,\n",
-    "    photodiode_sampling=pd_sampling,\n",
-    "    highcut=frame_rate * 3,\n",
-    ")\n"
-   ]
-  },
-  {
-   "cell_type": "markdown",
-   "id": "0c2e4728",
-   "metadata": {},
-   "source": [
-    "## Crosscorrelation\n",
-    "\n",
-    "After having detected frames we will try to find where each of them falls in the photodiode sequence. To do that, we start by normalising the photodiode signal between 0 and 1"
-=======
+   "cell_type": "code",
+   "execution_count": null,
    "metadata": {},
    "outputs": [],
    "source": [
@@ -357,153 +273,11 @@
     "\n",
     "frame_borders = frame_borders[to_cut:]\n",
     "peak_index = peak_index[to_cut:]"
->>>>>>> 014d35cf
-   ]
-  },
-  {
-   "cell_type": "code",
-   "execution_count": null,
-<<<<<<< HEAD
-   "id": "2637d07c",
-   "metadata": {},
-   "outputs": [],
-   "source": [
-    "normed_pd = np.array(photodiode, dtype=float)\n",
-    "normed_pd -= np.quantile(normed_pd, 0.01)\n",
-    "normed_pd /= np.quantile(normed_pd, 0.99)\n"
-   ]
-  },
-  {
-   "cell_type": "markdown",
-   "id": "54044fba",
-   "metadata": {},
-   "source": [
-    "### Idealised photodiode\n",
-    "\n",
-    "Then we generate an idealised version of what the photodiode signal should be (had their been no frame drops)."
-   ]
-  },
-  {
-   "cell_type": "code",
-   "execution_count": null,
-   "id": "d9b32dc2",
-   "metadata": {},
-   "outputs": [],
-   "source": [
-    "seq_trace, ideal_pd = find_frames.ideal_photodiode(time_base=ao_time,\n",
-    "                                switch_time=frame_log['HarpTime'].values,\n",
-    "                                sequence=frame_log['PhotoQuadColor'].values)\n",
-    "\n",
-    "fig = plt.figure()\n",
-    "w = np.array([10000, 10100])\n",
-    "t0 = ao_time[w[0]]\n",
-    "plt.plot(ao_time[slice(*w)] - t0, normed_pd[slice(*w)], label='Normed photodiode')\n",
-    "plt.plot(ao_time[slice(*w)] - t0, seq_trace[slice(*w)], label='Sequence',\n",
-    "         color='grey', alpha=0.5)\n",
-    "plt.plot(ao_time[slice(*w)] - t0, ideal_pd[slice(*w)], label='Filtered sequence')\n",
-    "l = plt.legend()"
-   ]
-  },
-  {
-   "cell_type": "markdown",
-   "id": "75593f0d",
-   "metadata": {},
-   "source": [
-    "### Data chunking"
-   ]
-  },
-  {
-   "cell_type": "markdown",
-   "id": "d13059ae",
-   "metadata": {},
-   "source": [
-    "Now we want to run the crosscorrelation around each frame.\n",
-    "\n",
-    "We need to take a chunk of data that is big enough but short enough. Five or 6 frames seems to get good unique match with the sequence. Use `num_frame_to_corr` to set that.\n",
-    "\n",
-    "Then we need to shift the photodiode by a given lag and cut the same chunk of data to correlate. There is no point in testing all the shifts, we now it will be about 2 frames. So we have `expected_lag ~= int(2/frame_rate*ao_sampling)` (in samples). \n",
-    "\n",
-    "To make things reasonably fast we also limit the search to a 3 frames of lag (+/- around expected_lag). With `maxlag ~= int(3/frame_rate*ao_sampling)`"
-   ]
-  },
-  {
-   "cell_type": "code",
-   "execution_count": null,
-   "id": "4f03cab4",
-   "metadata": {},
-   "outputs": [],
-   "source": [
-    "num_frame_to_corr = 6\n",
-    "maxlag_samples = int(np.round(3 / frame_rate * ao_sampling))  # make it into samples\n",
-    "expected_lag_samples = int(np.round(2 /frame_rate * ao_sampling))  # make it into samples"
-   ]
-  },
-  {
-   "cell_type": "markdown",
-   "id": "b5db73bc",
-   "metadata": {},
-   "source": [
-    "Finally we need to decide if we take the chunk of data before the frame, centered on the frame or after the frame. The best choice depends on if there was a frame drop recently or not. So let's just do the 3."
-   ]
-  },
-  {
-   "cell_type": "code",
-   "execution_count": null,
-   "id": "ad79721b",
-   "metadata": {},
-   "outputs": [],
-   "source": [
-    "window = [np.array([-1, 1]) * maxlag_samples + \n",
-    "          np.array(w * num_frame_to_corr / frame_rate\n",
-    "                    * ao_sampling, dtype='int')\n",
-    "              for w in [np.array([-1, 0]), np.array([-0.5, 0.5]), np.array([0, 1])]]\n",
-    "# for bef window, we add 1 frame to have the current frame included\n",
-    "window[0] += int(1/frame_rate * ao_sampling)\n",
-    "# for center window, we shift by 0.5 frame to center\n",
-    "window[1] += int(0.5/frame_rate * ao_sampling)\n",
-    "\n",
-    "example_frame = 5234\n",
-    "frame_sample = frame_borders[example_frame]\n",
-    "lab = ['bef', 'center', 'aft']\n",
-    "t0 = ao_time[frame_sample]\n",
-    "for iw, w in enumerate(window):\n",
-    "    part = slice(*w + frame_sample)\n",
-    "    plt.plot(ao_time[part][maxlag_samples:-maxlag_samples+1] - t0, \n",
-    "             normed_pd[part][maxlag_samples:-maxlag_samples+1] + iw * 0.5, \n",
-    "             label=lab[iw])\n",
-    "plt.axvspan(ao_time[frame_sample] - t0, ao_time[frame_borders[example_frame + 1]] - t0, \n",
-    "            alpha=0.5)\n",
-    "_ = plt.legend()"
-   ]
-  },
-  {
-   "cell_type": "code",
-   "execution_count": null,
-   "id": "5a5771c7",
-   "metadata": {},
-   "outputs": [],
-   "source": [
-    "maxlag_samples"
-   ]
-  },
-  {
-   "cell_type": "code",
-   "execution_count": null,
-   "id": "8d53e60c",
-   "metadata": {},
-   "outputs": [],
-   "source": [
-    "import matplotlib.pyplot as plt\n",
-    "_=plt.hist(frames_df.lag.values*1000, \n",
-    "           bins=np.arange(frames_df.lag.min()*1000,frames_df.lag.max()*1000))"
-   ]
-  },
-  {
-   "cell_type": "code",
-   "execution_count": null,
-   "id": "4cb39769",
-=======
->>>>>>> 014d35cf
+   ]
+  },
+  {
+   "cell_type": "code",
+   "execution_count": null,
    "metadata": {},
    "outputs": [],
    "source": [
@@ -1359,11 +1133,7 @@
    "name": "python",
    "nbconvert_exporter": "python",
    "pygments_lexer": "ipython3",
-<<<<<<< HEAD
-   "version": "3.6.8 (default, Nov 16 2020, 16:55:22) \n[GCC 4.8.5 20150623 (Red Hat 4.8.5-44)]"
-=======
    "version": "3.8.15"
->>>>>>> 014d35cf
   },
   "vscode": {
    "interpreter": {
