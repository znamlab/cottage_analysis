<<<<<<< HEAD
from functools import partial

import flexiznam as flz
import numpy as np
import pandas as pd
from scipy.optimize import curve_fit
from scipy.stats import mode, zscore
from sklearn.model_selection import StratifiedKFold, train_test_split
from tqdm import tqdm
import gc

from cottage_analysis.analysis.fit_gaussian_blob import (
    Gabor3DRFParams,
    Gaussian3DRFParams,
    gabor_3d_rf,
    gaussian_3d_rf,
)
from cottage_analysis.utilities.misc import get_str_or_recording
from cottage_analysis.io_module.visstim import get_param_log

print = partial(print, flush=True)
from scipy.stats import mode
from sklearn.model_selection import StratifiedKFold, train_test_split

from cottage_analysis.preprocessing import synchronisation


def find_valid_frames(frame_times, trials_df, verbose=True):
    """Find frame numbers that are valid (not gray period, or not before or after the imaging frames) and used for regenerating sphere stimuli.

    Args:
        frame_times (np.array): Array of time at which the frame should be regenerated
        trials_df (pd.DataFrame): Dataframe contains information for each trial.
        verbose (bool, optional): Print information. Defaults to True.

    Returns:
        frame_indices (np.array): Array of valid frame indices.
    """
    # for frames before and after the protocol, keep them 0s
    before = frame_times < trials_df.imaging_harptime_stim_start.iloc[0]
    after = frame_times > trials_df.imaging_harptime_stim_stop.iloc[-1]
    if verbose:
        print(
            "Ignoring %d frames before and %d after the stimulus presentation"
            % (np.sum(before), np.sum(after))
        )
    valid_frames = ~before & ~after

    trial_index = (
        trials_df.imaging_harptime_stim_start.searchsorted(frame_times, side="right")
        - 1
    )
    trial_index = np.clip(trial_index, 0, len(trials_df) - 1)
    trial_end = trials_df.loc[trial_index, "imaging_harptime_stim_stop"].values
    grey_time = frame_times - trial_end > 0
    if verbose:
        print(
            "Ignoring %d frames in grey inter-trial intervals"
            % np.sum(grey_time & valid_frames)
        )
    valid_frames = valid_frames & (~grey_time)
    frame_indices = np.where(valid_frames)[0]

    return frame_indices


def regenerate_frames(
    frame_times,
    trials_df,
    vs_df,
    param_logger,
    time_column="HarpTime",
    resolution=1,
    sphere_size=10,
    azimuth_limits=(-120, 120),
    elevation_limits=(-40, 40),
    verbose=True,
    output_datatype="int16",
    output=None,
):
    """Regenerate frames of sphere stimulus

    Args:
        frame_times (np.array): Array of time at which the frame should be regenerated.
        trials_df (pd.DataFrame): Dataframe contains information for each trial.
        vs_df (pd.DataFrame): Dataframe contains information for each monitor frame.
        param_logger (pd.DataFrame): Params saved by Bonsai logger
        time_column (str): Name of the column containing timing information in
                           dataframes (Default: 'HarpTime')
        resolution (float): size of a pixel in degrees
        sphere_size (float): size of a sphere in degrees
        azimuth_limits ([float, float]): Minimum and maximum azimuth of the display
        elevation_limits ([float, float]): Minimum and maximum elevation of the display
        verbose (bool): Print information
        output_datatype (type): datatype of the output. Use bool to have binary
                                sphere/no sphere output. int for seeing sphere overlap.
                                Not used if output is provided
        output (np.array): Array to add output. Will be done inplace

    Returns:
        virtual_screen (np.array): an array of [elevation, azimuth] with spheres added.
    """
    frame_times = np.array(frame_times, ndmin=1)
    mouse_pos_cm = (
        vs_df["eye_z"].values * 100
    )  # (np.array): position of the mouse in cm
    mouse_pos_time = vs_df[
        "monitor_harptime"
    ].values  # (np.array): time of each mouse_pos_cm sample

    out_shape = (
        len(frame_times),
        int((elevation_limits[1] - elevation_limits[0]) / resolution),
        int((azimuth_limits[1] - azimuth_limits[0]) / resolution),
    )
    if output is None:
        output = np.zeros(out_shape, dtype=output_datatype)
    else:
        assert output.shape == out_shape

    # Find frame indices that are not grey and within the imaging time.
    trial_index = (
        trials_df.imaging_harptime_stim_start.searchsorted(frame_times, side="right")
        - 1
    )
    trial_index = np.clip(trial_index, 0, len(trials_df) - 1)
    frame_indices = find_valid_frames(frame_times, trials_df, verbose=verbose)
    # If the imaging frame is after the last found monitor frame, use the time for the
    # last imaging frame time that's before the last found monitor frame
    if len(np.where(frame_times > mouse_pos_time[-1])[0]) > 0:
        print(
            f"WARNING: {len(np.where(frame_times > mouse_pos_time[-1])[0])} "
            "imaging frames are after the last found monitor frame. Using the time for "
            "the last imaging frame time that's before the last found monitor frame."
        )
    frame_times[np.where(frame_times > mouse_pos_time[-1])[0]] = frame_times[
        np.where(frame_times <= mouse_pos_time[-1])[0][-1]
    ]
    mouse_position = mouse_pos_cm[mouse_pos_time.searchsorted(frame_times)]

    # now process the valid frames
    log_ends = param_logger[time_column].searchsorted(frame_times)
    for frame_index in tqdm(frame_indices):
        corridor = trials_df.loc[int(trial_index[frame_index])]
        logger = param_logger.iloc[
            corridor.param_log_start : np.max(
                [log_ends[frame_index], corridor.param_log_start + 1]
            )
        ]
        sphere_coordinates = np.array(logger[["X", "Y", "Z"]].values, dtype=float)
        sphere_coordinates[:, 2] = (
            sphere_coordinates[:, 2] - mouse_position[frame_index]
        )

        this_frame = draw_spheres(
            sphere_x=sphere_coordinates[:, 0],
            sphere_y=sphere_coordinates[:, 1],
            sphere_z=sphere_coordinates[:, 2],
            depth=float(corridor.depth) * 100,
            resolution=float(resolution),
            sphere_size=float(sphere_size),
            azimuth_limits=np.array(azimuth_limits, dtype=float),
            elevation_limits=np.array(elevation_limits, dtype=float),
        )
        if this_frame is None:
            this_frame = np.zeros((out_shape[1], out_shape[2]))
            print(f"Warning: failed to reconstruct frame {frame_index}")
        output[frame_index] = this_frame

    return output


def draw_spheres(
    sphere_x,
    sphere_y,
    sphere_z,
    depth,
    resolution=0.1,
    sphere_size=10,
    azimuth_limits=(-120, 120),
    elevation_limits=(-40, 40),
):
    """Recreate stimulus for a single frame from corrected sphere position

    Given the positions of the spheres relative to the mouse and the corridor depth,
    recreate a single frame

    Args:
        sphere_x (np.array): X positions for all spheres on the frame
        sphere_y (np.array): Y positions for all spheres on the frame
        sphere_z (np.array): Z positions for all spheres on the frame
        depth (float): Depth for that corridor. Used for size adjustement
        resolution (float): size of a pixel in degrees
        sphere_size (float): size of a sphere in degrees
        azimuth_limits ([float, float]): Minimum and maximum azimuth of the display
        elevation_limits ([float, float]): Minimum and maximum elevation of the display

    Returns:
        virtual_screen (np.array): an array of [elevation, azimuth] with spheres added.

    """

    radius, azimuth, elevation = cartesian_to_spherical(sphere_x, sphere_y, sphere_z)
    # we switch from trigo circle, counterclockwise with 0 on the right to azimuth,
    # clockwise with 0 in front
    az_compas = np.mod(-(azimuth - 90), 360)
    az_compas[az_compas > 180] = az_compas[az_compas > 180] - 360

    # now prepare output
    azi_n = int((azimuth_limits[1] - azimuth_limits[0]) / resolution)
    ele_n = int((elevation_limits[1] - elevation_limits[0]) / resolution)

    # find if the sphere is on the screen, that means in the -120 +120 azimuth range
    in_screen = (az_compas > azimuth_limits[0]) & (az_compas < azimuth_limits[1])
    # and in the -40, 40 elevation range
    in_screen = in_screen & (
        (elevation > elevation_limits[0]) & (elevation < elevation_limits[1])
    )
    if not np.any(in_screen):
        return

    # convert `in_screen` spheres in pixel space
    az_on_screen = (az_compas[in_screen] - azimuth_limits[0]) / resolution
    el_on_screen = (elevation[in_screen] - elevation_limits[0]) / resolution
    size = depth / radius[in_screen] * sphere_size / resolution

    xx, yy = np.meshgrid(np.arange(azi_n), np.arange(ele_n))
    xx = np.outer(xx.reshape(-1), np.ones(len(az_on_screen)))
    yy = np.outer(yy.reshape(-1), np.ones(len(el_on_screen)))
    ok = (xx - az_on_screen) ** 2 + (yy - el_on_screen) ** 2 - size**2
    ok = ok <= 0
    # When plotting output, the origin (for lowest azimuth and elevation) is at lower left
    return np.any(ok, axis=1).reshape((ele_n, azi_n))


def cartesian_to_spherical(x, y, z):
    """Transform cartesian X, Y, Z bonsai coordinate to spherical

    Args:
        x (np.array): x position from bonsai. Positive is to the right of the mouse
        y (np.array): y position from bonsai. Positive is above the mouse
        z (np.array): z position from bonsai. Positive is in front of the mouse

    Returns:
        radius (np.array): radius, same unit as x,y,z
        azimuth (np.array): azimuth angle in trigonometric coordinates (0 is to the
                            right of the mouse, positive is counterclockwise, towards
                            the nose)
        elevation (np.array): elevation angle. 0 is in front of the mouse, positive
                              towards the top.
    """
    radius = np.sqrt(x**2 + y**2 + z**2)
    azimuth = np.arctan2(z, x)
    elevation = np.arctan2(y, np.sqrt(x**2 + z**2))

    azimuth = np.degrees(azimuth)
    elevation = np.degrees(elevation)
    return radius, azimuth, elevation


def calculate_optic_flow_angle(r, r_new, distance):
    angle = np.arccos((r**2 + r_new**2 - distance**2) / (2 * r * r_new))
    return angle


def _meshgrid(x, y):
    xx = np.empty(shape=(x.size, y.size), dtype=x.dtype)
    yy = np.empty(shape=(x.size, y.size), dtype=y.dtype)
    for j in range(y.size):
        for k in range(x.size):
            xx[j, k] = k  # change to x[k] if indexing xy
            yy[j, k] = j  # change to y[j] if indexing xy
    return xx, yy


def format_imaging_df(recording, imaging_df):
    """Format sphere params in imaging_df.

    Args:
        recording (Series): recording entry returned by flexiznam.get_entity(name=recording_name, project_id=project).
        imaging_df (pd.DataFrame): dataframe that contains info for each monitor frame.

    Returns:
        DataFrame: contains information for each monitor frame and vis-stim.

    """
    if "Radius" in imaging_df.columns:
        imaging_df = imaging_df.rename(columns={"Radius": "depth"})
    elif "Depth" in imaging_df.columns:
        imaging_df = imaging_df.rename(columns={"Depth": "depth"})
    # Indicate whether it's a closed loop or open loop session
    if "Playback" in recording.name:
        imaging_df["closed_loop"] = 0
    else:
        imaging_df["closed_loop"] = 1
    imaging_df["RS"] = (
        imaging_df.mouse_z_harp.diff() / imaging_df.mouse_z_harptime.diff()
    )
    # average RS eye for each imaging volume
    imaging_df["RS_eye"] = imaging_df.eye_z.diff() / imaging_df.monitor_harptime.diff()
    imaging_df.depth = imaging_df.depth / 100  # convert cm to m
    # OF for each imaging volume
    imaging_df["OF"] = imaging_df.RS_eye / imaging_df.depth
    return imaging_df


def generate_trials_df(recording, imaging_df):
    """Generate a DataFrame that contains information for each trial.

    Args:
        recording (Series): recording entry returned by flexiznam.get_entity(name=recording_name, project_id=project).
        imaging_df(pd.DataFrame): dataframe that contains info for each imaging volume.

    Returns:
        DataFrame: contains information for each trial.

    """

    trials_df = pd.DataFrame(
        columns=[
            "trial_no",
            "depth",
            "closed_loop",
            "imaging_harptime_stim_start",
            "imaging_harptime_stim_stop",
            "imaging_harptime_blank_start",
            "imaging_harptime_blank_stop",
            "imaging_stim_start",
            "imaging_stim_stop",
            "imaging_blank_start",
            "imaging_blank_stop",
            "imaging_blank_pre_start",
            "imaging_blank_pre_stop",
            "RS_stim",  # actual running speed, m/s
            "RS_blank",
            "RS_blank_pre",
            "RS_eye_stim",  # virtual running speed, m/s
            "OF_stim",  # optic flow speed = RS/depth, rad/s
            "dff_stim",
            "dff_blank",
            "dff_blank_pre",
            "mouse_z_harp_stim",
            "mouse_z_harp_blank",
            "mouse_z_harp_blank_pre",
        ]
    )

    # Find the change of depth
    imaging_df["stim"] = np.nan
    imaging_df.loc[imaging_df.depth.notnull(), "stim"] = 1
    imaging_df.loc[imaging_df.depth < 0, "stim"] = 0
    imaging_df_simple = imaging_df[
        (imaging_df["stim"].diff() != 0) & (imaging_df["stim"]).notnull()
    ].copy()
    imaging_df_simple.depth = np.round(imaging_df_simple.depth, 2)

    # Find frame or volume of imaging_df for trial start and stop
    # (depending on whether return_volume=True in generate_imaging_df)
    blank_time = 10
    start_volume_stim = imaging_df_simple[
        (imaging_df_simple["stim"] == 1)
    ].imaging_frame.values
    start_volume_blank = imaging_df_simple[
        (imaging_df_simple["stim"] == 0)
    ].imaging_frame.values
    if len(start_volume_stim) != len(
        start_volume_blank
    ):  # if trial start and blank numbers are different
        if (
            len(start_volume_stim) - len(start_volume_blank)
        ) == 1:  # last trial is not complete when stopping the recording
            stop_volume_blank = start_volume_stim[1:] - 1
            start_volume_stim = start_volume_stim[: len(start_volume_blank)]
        else:  # something is wrong
            print("Warning: incorrect stimulus trial structure! Double check!")
    else:  # if trial start and blank numbers are the same
        stop_volume_blank = start_volume_stim[1:] - 1
        last_blank_stop_time = (
            imaging_df.loc[start_volume_blank[-1]].imaging_harptime + blank_time
        )
        stop_volume_blank = np.append(
            stop_volume_blank,
            (np.abs(imaging_df.imaging_harptime - last_blank_stop_time)).idxmin(),
        )
    stop_volume_stim = start_volume_blank - 1
    start_volume_blank_pre = np.append(0, start_volume_blank[:-1])
    stop_volume_blank_pre = start_volume_stim - 1
    # Assign trial no, depth, start/stop time, start/stop imaging volume to trials_df
    # harptime are imaging trigger harp time
    trials_df.trial_no = np.arange(len(start_volume_stim))
    trials_df.depth = pd.Series(imaging_df.loc[start_volume_stim].depth.values)
    trials_df.imaging_harptime_stim_start = imaging_df.loc[
        start_volume_stim
    ].imaging_harptime.values
    trials_df.imaging_harptime_stim_stop = imaging_df.loc[
        stop_volume_stim
    ].imaging_harptime.values
    trials_df.imaging_harptime_blank_start = imaging_df.loc[
        start_volume_blank
    ].imaging_harptime.values
    trials_df.imaging_harptime_blank_stop = imaging_df.loc[
        stop_volume_blank
    ].imaging_harptime.values

    trials_df.imaging_stim_start = pd.Series(start_volume_stim)
    trials_df.imaging_stim_stop = pd.Series(stop_volume_stim)
    trials_df.imaging_blank_start = pd.Series(start_volume_blank)
    trials_df.imaging_blank_stop = pd.Series(stop_volume_blank)
    trials_df.imaging_blank_pre_start = pd.Series(start_volume_blank_pre)
    trials_df.imaging_blank_pre_stop = pd.Series(stop_volume_blank_pre)
    # If the blank stop of last trial is beyond the number of imaging frames
    if np.isnan(trials_df.imaging_blank_stop.iloc[-1]):
        trials_df.imaging_blank_stop.iloc[-1] = len(imaging_df) - 1
    # Get rid of the overlap of imaging frame no. between different trials
    mask = trials_df.imaging_stim_start == trials_df.imaging_blank_stop.shift(1)
    trials_df.loc[mask, "imaging_stim_start"] += 1

    # Assign protocol to trials_df
    if "Playback" in recording.name:
        trials_df.closed_loop = 0
    else:
        trials_df.closed_loop = 1

    def assign_values_to_df(trials_df, imaging_df, column_name, epoch):
        trials_df[f"{column_name}_{epoch}"] = trials_df.apply(
            lambda x: imaging_df[column_name]
            .loc[int(x[f"imaging_{epoch}_start"]) : int(x[f"imaging_{epoch}_stop"])]
            .values,
            axis=1,
        )
        return trials_df

    columns_to_assign = ["mouse_z_harp", "mouse_z_harp", "RS", "RS_eye", "OF"]
    for epoch in ["stim", "blank", "blank_pre"]:
        for column in columns_to_assign:
            if column != "OF" or column != "RS_eye" or epoch == "stim":
                trials_df = assign_values_to_df(trials_df, imaging_df, column, epoch)
        trials_df[f"dff_{epoch}"] = trials_df.apply(
            lambda x: np.stack(
                imaging_df.dffs.loc[
                    int(x[f"imaging_{epoch}_start"]) : int(x[f"imaging_{epoch}_stop"])
                ]
            ).squeeze(),
            axis=1,
        )

    # Rename
    trials_df = trials_df.drop(columns=["imaging_blank_start"])

    return trials_df


def search_param_log_trials(
    harp_recording, trials_df, flexilims_session, vis_stim_recording=None
):
    """Add the start param logger row and stop param logger row to each trial.
    This is required for regenerate_spheres.

    Args:
        harp_recording (Series or str): Harp recording
        trials_df (pd.DataFrane): Dataframe that contails information for each trial.
        flexilims_session (flexilims_session): flexilims session.
        vis_stim_recording (Series or str, optional): Visual stimulation recording.
            required if `recording` does not contain vis_stim info. Defaults to None.

    Returns:
        Dataframe: Dataframe that contails information for each trial.
    """
    harp_recording = get_str_or_recording(harp_recording, flexilims_session)
    param_log = get_param_log(
        flexilims_session,
        vis_stim_recording=vis_stim_recording,
        harp_recording=harp_recording,
    )

    # trial index for each row of param log
    start_idx = (
        trials_df.imaging_harptime_stim_start.searchsorted(param_log.HarpTime) - 1
    )
    start_idx = np.clip(start_idx, 0, len(trials_df) - 1)
    start_idx = pd.Series(start_idx)
    start_idx = start_idx[start_idx.diff() != 0].index.values
    trials_df["param_log_start"] = start_idx

    stop_idx = trials_df.imaging_harptime_stim_stop.searchsorted(param_log.HarpTime) - 1
    stop_idx = pd.Series(stop_idx)
    stop_idx = stop_idx[stop_idx.diff() != 0].index.values
    if stop_idx[0] == 0:
        stop_idx = stop_idx[1:]
    stop_idx = stop_idx[: len(start_idx)]
    trials_df["param_log_stop"] = stop_idx

    return trials_df


def sync_all_recordings(
    session_name,
    flexilims_session=None,
    project=None,
    filter_datasets=None,
    recording_type="two_photon",
    protocol_base="SpheresPermTubeReward",
    photodiode_protocol=5,
    return_volumes=True,
    harp_is_in_recording=True,
    use_onix=False,
    conflicts="skip",
    sync_kwargs=None,
    ephys_kwargs=None,
):
    """Concatenate synchronisation results for all recordings in a session.

    Args:
        session_name (str): {mouse}_{session}
        flexilims_session (flexilims_session, optional): flexilims session. Defaults to None.
        project (str): project name. Defaults to None. Must be provided if flexilims_session is None.
        filter_datasets (dict): dictionary of filter keys and values to filter for the desired suite2p dataset (e.g. {'anatomical':3}) Default to None.
        recording_type (str, optional): Type of the recording. Defaults to "two_photon".
        protocol_base (str, optional): Base of the protocol. Defaults to "SpheresPermTubeReward".
        photodiode_protocol (int): number of photodiode quad colors used for monitoring frame refresh.
            Either 2 or 5 for now. Defaults to 5.
        return_volumes (bool): if True, return only the first frame of each imaging volume. Defaults to True.
        harp_is_in_recording (bool): if True, harp is in the same recording as the imaging. Defaults to True.
        use_onix (bool): if True, use onix recording for synchronisation. Defaults to False.
        conflicts (str): how to handle conflicts. Defaults to "skip".
        sync_kwargs (dict): kwargs for synchronisation.generate_vs_df. Defaults to None.
        return_multiunit (bool): if True, process multiunit activity. Defaults to False.
        ephys_kwargs (dict): Keyword arguments for synchronisation.generate_spike_rate_df.
            `return_multiunit` or `exp_sd` for instance. Defaults to None.

    Returns:
        (pd.DataFrame, pd.DataFrame): tuple of two dataframes, one concatenated vs_df for all recordings, one concatenated trials_df for all recordings.
    """
    assert flexilims_session is not None or project is not None
    if flexilims_session is None:
        flexilims_session = flz.get_flexilims_session(project_id=project)

    exp_session = flz.get_entity(
        datatype="session", name=session_name, flexilims_session=flexilims_session
    )
    recordings = flz.get_entities(
        datatype="recording",
        origin_id=exp_session["id"],
        query_key="recording_type",
        query_value=recording_type,
        flexilims_session=flexilims_session,
    )
    recordings = recordings[recordings.name.str.contains(protocol_base)]

    load_onix = False if recording_type == "two_photon" else True
    for i, recording_name in enumerate(recordings.name):
        print(f"Processing recording {i+1}/{len(recordings)}")
        recording, harp_recording, onix_rec = get_relevant_recordings(
            recording_name, flexilims_session, harp_is_in_recording, load_onix
        )
        vs_df = synchronisation.generate_vs_df(
            recording=recording,
            photodiode_protocol=photodiode_protocol,
            flexilims_session=flexilims_session,
            harp_recording=harp_recording,
            onix_recording=onix_rec if use_onix else None,
            project=project,
            conflicts=conflicts,
            sync_kwargs=sync_kwargs,
        )

        if recording_type == "two_photon":
            imaging_df = synchronisation.generate_imaging_df(
                vs_df=vs_df,
                recording=recording,
                flexilims_session=flexilims_session,
                filter_datasets=filter_datasets,
                return_volumes=return_volumes,
            )
        else:
            imaging_df = synchronisation.generate_spike_rate_df(
                vs_df=vs_df,
                onix_recording=onix_rec,
                harp_recording=harp_recording,
                flexilims_session=flexilims_session,
                filter_datasets=filter_datasets,
                **ephys_kwargs,
            )

        imaging_df = format_imaging_df(imaging_df=imaging_df, recording=recording)

        trials_df = generate_trials_df(recording=recording, imaging_df=imaging_df)

        trials_df = search_param_log_trials(
            harp_recording=harp_recording,
            trials_df=trials_df,
            flexilims_session=flexilims_session,
            vis_stim_recording=recording,
        )

        if i == 0:
            vs_df_all = vs_df
            trials_df_all = trials_df
        else:
            vs_df_all = pd.concat([vs_df_all, vs_df], ignore_index=True)
            trials_df_all = pd.concat([trials_df_all, trials_df], ignore_index=True)
    print(f"Finished concatenating vs_df and trials_df")

    return vs_df_all, trials_df_all


def regenerate_frames_all_recordings(
    session_name,
    flexilims_session=None,
    project=None,
    filter_datasets=None,
    recording_type="two_photon",
    protocol_base="SpheresPermTubeReward",
    is_closedloop=1,
    photodiode_protocol=5,
    return_volumes=True,
    resolution=5,
    sync_kwargs=None,
    harp_is_in_recording=True,
    use_onix=False,
    ephys_kwargs=None,
):
    """Concatenate regenerated frames for all recordings in a session.

    Args:
        session_name (str): {mouse}_{session}
        flexilims_session (flexilims_session, optional): flexilims session. Defaults to None.
        project (str): project name. Defaults to None. Must be provided if flexilims_session is None.
        filter_datasets (dict): dictionary of filter keys and values to filter for the desired suite2p dataset (e.g. {'anatomical':3}) Default to None.
        recording_type (str, optional): Type of the recording. Defaults to "two_photon".
        protocol_base (str, optional): Base of the protocol. Defaults to "SpheresPermTubeReward".
        is_closedloop (bool): if True, closed loop session. Defaults to True.
        photodiode_protocol (int): number of photodiode quad colors used for monitoring frame refresh.
            Either 2 or 5 for now. Defaults to 5.
        return_volumes (bool): if True, return only the first frame of each imaging volume. Defaults to True.
        resolution (float): size of a pixel in degrees
        sync_kwargs (dict): kwargs for synchronisation.generate_vs_df. Defaults to None.
        harp_is_in_recording (bool): if True, harp is in the same recording as the imaging. Defaults to True.
        use_onix (bool): if True, use onix recording for synchronisation. Defaults to False.
        ephys_kwargs (dict): Keyword arguments for synchronisation.generate_spike_rate_df.
            `return_multiunit` or `exp_sd` for instance. Defaults to None.



    Returns:
        (np.array, pd.DataFrame): tuple, one concatenated regenerated frames for all recordings (nframes * y * x), one concatenated imaging_df for all recordings.
    """
    assert flexilims_session is not None or project is not None
    if flexilims_session is None:
        flexilims_session = flz.get_flexilims_session(project_id=project)

    exp_session = flz.get_entity(
        datatype="session", name=session_name, flexilims_session=flexilims_session
    )
    recordings = flz.get_entities(
        datatype="recording",
        origin_id=exp_session["id"],
        query_key="recording_type",
        query_value=recording_type,
        flexilims_session=flexilims_session,
    )
    if is_closedloop:
        recordings = recordings[
            (recordings.name.str.contains(protocol_base))
            & (~recordings.name.str.contains("Playback"))
        ]
    else:
        recordings = recordings[
            (recordings.name.str.contains(protocol_base + "Playback"))
        ]
    load_onix = False if recording_type == "two_photon" else True
    for i, recording_name in enumerate(recordings.name):
        recording, harp_recording, onix_rec = get_relevant_recordings(
            recording_name, flexilims_session, harp_is_in_recording, load_onix
        )
        # Generate vs_df, imaging_df, trials_df for this recording
        print(f"Regenerating frames for recording {i+1}/{len(recordings)}")
        vs_df = synchronisation.generate_vs_df(
            recording=recording,
            photodiode_protocol=photodiode_protocol,
            flexilims_session=flexilims_session,
            harp_recording=harp_recording,
            onix_recording=onix_rec if use_onix else None,
            project=project,
            sync_kwargs=sync_kwargs,
        )

        if recording_type == "two_photon":
            imaging_df = synchronisation.generate_imaging_df(
                vs_df=vs_df,
                recording=recording,
                flexilims_session=flexilims_session,
                filter_datasets=filter_datasets,
                return_volumes=return_volumes,
            )
        else:
            imaging_df = synchronisation.generate_spike_rate_df(
                vs_df=vs_df,
                onix_recording=onix_rec,
                harp_recording=harp_recording,
                flexilims_session=flexilims_session,
                filter_datasets=filter_datasets,
                **ephys_kwargs,
            )

        imaging_df = format_imaging_df(recording=recording, imaging_df=imaging_df)

        trials_df = generate_trials_df(recording=recording, imaging_df=imaging_df)

        trials_df = search_param_log_trials(
            harp_recording=harp_recording,
            trials_df=trials_df,
            flexilims_session=flexilims_session,
            vis_stim_recording=recording,
        )

        # Load paramlog
        param_log = get_param_log(
            flexilims_session,
            vis_stim_recording=recording,
            harp_recording=harp_recording,
        )

        # Regenerate frames for this trial
        sphere_size = (
            10
            * (vs_df.OriginalSize.unique()[~np.isnan(vs_df.OriginalSize.unique())][0])
            / 0.087
        )
        assert not isinstance(sphere_size, list)
        frames = regenerate_frames(
            frame_times=imaging_df.imaging_harptime,
            trials_df=trials_df,
            vs_df=vs_df,
            param_logger=param_log,
            time_column="HarpTime",
            resolution=resolution,
            sphere_size=sphere_size,
            azimuth_limits=(-120, 120),
            elevation_limits=(-40, 40),
            verbose=True,
            output_datatype="int16",
            output=None,
            # flip_x=True,
        )

        if i == 0:
            frames_all = frames
            imaging_df_all = imaging_df
        else:
            frames_all = np.concatenate((frames_all, frames), axis=0)
            imaging_df_all = pd.concat([imaging_df_all, imaging_df], ignore_index=True)
    print(f"Finished concatenating regenerated frames and imaging_df")

    return frames_all, imaging_df_all


def laplace_matrix(nx, ny):
    Ls = []
    for x in range(nx):
        for y in range(ny):
            m = np.zeros((nx, ny))
            m[x, y] = 4
            if x > 0:
                m[x - 1, y] = -1
            if x < m.shape[0] - 1:
                m[x + 1, y] = -1
            if y > 0:
                m[x, y - 1] = -1
            if y < m.shape[1] - 1:
                m[x, y + 1] = -1
            Ls.append(m.flatten())
    L = np.stack(Ls, axis=0)
    return L


def fit_3d_rfs(
    imaging_df,
    frames,
    reg_xy=100,
    reg_depth=20,
    shift_stim=2,
    use_col="dffs",
    k_folds=5,
    choose_rois=(),
    validation=False,
):
    """Fit 3D receptive fields using regularized least squares regression, with only one set of hyperparameters.
    Runs on all ROIs in parallel.

    Args:
        imaging_df (pd.DataFrame): dataframe that contains info for each imaging volume.
        frames (np.array): array of frames
        reg_xy (float): regularization constant for spatial regularization
        reg_depth (float): regularization constant for depth regularization
        shift_stim (int): number of frames to shift the stimulus by.
            This is to account for the delay between the stimulus and the response.
            Defaults to 2.
        use_col (str): column in imaging_df to use for fitting. Defaults to "dffs".
        k_folds (int): number of folds for cross validation. Defaults to 5.
        choose_rois (list): a list of ROI indices to fit. Defaults to [], which means fit all ROIs.
        validation (bool): whether to include a validation set for hyperparameter tuning. Defaults to False.

    Returns:
        coef (np.array): array of coefficients for each pixel, ndepths x (ndepths x nazi x nele + 1) x ncells
        r2 (list): list of arrays of r2 for each ROI for training, validation and test sets, ncells x 2

    """
    resps = zscore(np.concatenate(imaging_df[use_col]), axis=0)
    if len(choose_rois) > 0:
        resps = resps[:, choose_rois]
    depths = imaging_df.depth.unique()
    depths = depths[~np.isnan(depths)]
    depths = depths[depths > 0]
    depths = np.sort(depths)
    L = laplace_matrix(frames.shape[1], frames.shape[2])
    Ls = []
    Ls_depth = []

    trial_idx = np.zeros_like(imaging_df.depth)
    trial_idx = np.cumsum(
        np.logical_and(np.abs(imaging_df.depth.diff()) > 0, imaging_df.depth > 0)
    )
    trial_idx[imaging_df.depth.isna()] = np.nan
    trial_idx[imaging_df.depth < 0] = np.nan
    imaging_df["trial_idx"] = trial_idx
    # get the depth of the first row for each trial
    depths_by_trial = imaging_df.groupby("trial_idx").first().depth
    # convert to categorical codes
    depths_by_trial.update(pd.Categorical(depths_by_trial).codes)
    # convert index to int
    depths_by_trial.index = depths_by_trial.index.astype(int)

    X = np.zeros((frames.shape[0], frames.shape[1] * frames.shape[2] * depths.shape[0]))
    for idepth, depth in enumerate(depths):
        depth_idx = imaging_df.depth == depth
        m = np.roll(np.reshape(frames, (frames.shape[0], -1)), shift_stim, axis=0)[
            depth_idx, :
        ]
        # place m in the right columns of X
        X[depth_idx, idepth * m.shape[1] : (idepth + 1) * m.shape[1]] = m
        # add regularization penalty on the second derivative of the coefficients
        # in X and Y
        L_xy = np.zeros((L.shape[0], X.shape[1]))
        L_xy[:, idepth * L.shape[1] : (idepth + 1) * L.shape[1]] = L
        Ls.append(L_xy)
        # add regularization penalty on the second derivative of the coefficients
        # along the depth axis
        L_depth = np.zeros((m.shape[1], X.shape[1]))
        L_depth[:, idepth * m.shape[1] : (idepth + 1) * m.shape[1]] = (
            np.identity(m.shape[1]) * 2
        )
        if idepth > 0:
            L_depth[:, (idepth - 1) * m.shape[1] : idepth * m.shape[1]] = -np.identity(
                m.shape[1]
            )
        if idepth < depths.shape[0] - 1:
            L_depth[:, (idepth + 1) * m.shape[1] : (idepth + 2) * m.shape[1]] = (
                -np.identity(m.shape[1])
            )
        Ls_depth.append(L_depth)

    L = np.concatenate(Ls, axis=0)
    L = np.concatenate([L, np.zeros((L.shape[0], 1))], axis=1)
    L_depth = np.concatenate(Ls_depth, axis=0)
    L_depth = np.concatenate([L_depth, np.zeros((L_depth.shape[0], 1))], axis=1)
    # add bias
    X = np.concatenate([X, np.ones((X.shape[0], 1))], axis=1)
    coefs = []
    # 0 for train and -1 for test, 1 for validation prediction
    n_splits = 3 if validation else 2
    Y_pred = np.zeros((resps.shape[0], resps.shape[1], n_splits)) * np.nan
    # randomly split trials into training and test sets
    stratified_kfold = StratifiedKFold(n_splits=k_folds, random_state=42, shuffle=True)
    # Use validation set to select the best regularization parameters (train, val, test),
    # or use test set to evaluate performance (train, test)
    for train_trials, test_trials in stratified_kfold.split(
        depths_by_trial.index, depths_by_trial.values
    ):
        if validation:
            train_trials, validation_trials = train_test_split(
                train_trials,
                stratify=depths_by_trial.iloc[train_trials].values,
                test_size=(1 / (k_folds - 1)),
            )
            validation_idx = np.isin(imaging_df.trial_idx, validation_trials)
        train_idx = np.isin(imaging_df.trial_idx, train_trials)
        test_idx = np.isin(imaging_df.trial_idx, test_trials)

        X_train = np.concatenate(
            [X[train_idx, :], reg_xy * L, reg_depth * L_depth], axis=0
        )
        Q = np.linalg.inv(X_train.T @ X_train) @ X_train.T

        Y_train = np.concatenate(
            [
                resps[train_idx, :],
                np.zeros((L.shape[0], resps.shape[1])),
                np.zeros((L_depth.shape[0], resps.shape[1])),
            ],
            axis=0,
        )
        coef = Q @ Y_train
        coefs.append(coef)

        if validation:
            idxs = [train_idx, validation_idx, test_idx]
        else:
            idxs = [train_idx, test_idx]
        for isplit, idx in enumerate(idxs):
            Y_pred[idx, :, isplit] = X[idx, :] @ coef
    # calculate R2
    r2 = np.zeros((resps.shape[1], n_splits)) * np.nan
    for isplit in range(n_splits):
        use_idx = np.isfinite(Y_pred[:, 0, isplit])
        residual_var = np.sum(
            (Y_pred[use_idx, :, isplit] - resps[use_idx, :]) ** 2,
            axis=0,
        )
        total_var = np.sum(
            (resps[use_idx, :] - np.mean(resps[use_idx, :], axis=0)) ** 2, axis=0
        )
        r2[:, isplit] = 1 - residual_var / total_var
    return coefs, r2


def fit_3d_rfs_hyperparam_tuning(
    imaging_df,
    frames,
    reg_xys=[20, 40, 80, 160, 320],
    reg_depths=[20, 40, 80, 160, 320],
    shift_stim=2,
    use_col="dffs",
    k_folds=5,
    tune_separately=True,
    validation=True,
    r2_threshold=0.01,
):
    """Fit 3D receptive fields using regularized least squares regression, with hyperparameter tuning.
    Runs on all ROIs in parallel.

    Args:
        imaging_df (pd.DataFrame): dataframe that contains info for each imaging volume.
        frames (np.array): array of frames
        reg_xys (list): a list of regularization constant for spatial regularization
        reg_depths (list): a list of regularization constant for depth regularization
        shift_stim (int): number of frames to shift the stimulus by.
            This is to account for the delay between the stimulus and the response.
            Defaults to 2.
        use_col (str): column in imaging_df to use for fitting. Defaults to "dffs".
        k_folds (int): number of folds for cross validation. Defaults to 5.
        tune_separately (bool): whether to tune hyperparameters separately for each ROI. Defaults to True.
        validation (bool): whether to include a validation set for hyperparameter tuning. Defaults to False.
        r2_threshold (float): threshold for the minimum R2 for a ROI to be considered good. Defaults to 0.01.

    Returns:
        coef (np.array): array of coefficients for each pixel, ndepths x (ndepths x nazi x nele + 1) x ncells
        r2 (list): list of arrays of r2 for each ROI for training, validation and test sets, ncells x 2
        best_reg_xys (np.array): array of best reg_xy for each ROI
        best_reg_depths (np.array): array of best reg_depth for each ROI

    """
    depth_list = imaging_df.depth.dropna().unique()
    depth_list = np.sort(depth_list[depth_list>0])
    all_coef = np.zeros((len(reg_xys)*len(reg_depths), k_folds, frames.shape[1]*frames.shape[2]*len(depth_list)+1, imaging_df.loc[0, "dffs"].shape[1]))
    all_r2s = np.zeros((len(reg_xys)*len(reg_depths), imaging_df.loc[0, "dffs"].shape[1], 2))
    hyperparams = np.zeros((len(reg_xys)*len(reg_depths), 2))
    good_neuron_percs = np.zeros((len(reg_xys), len(reg_depths)))
    nrois = imaging_df.loc[0, "dffs"].shape[1]
    idx=0
    for i, reg_xy in enumerate(reg_xys):
        for j, reg_depth in enumerate(reg_depths):
            print(f"fitting reg_xy: {reg_xy}, reg_depth: {reg_depth}")
            coef, r2 = fit_3d_rfs(
                imaging_df,
                frames,
                reg_xy=reg_xy,
                reg_depth=reg_depth,
                shift_stim=shift_stim,
                use_col=use_col,
                k_folds=k_folds,
                validation=validation,
            )
            gc.collect()
            good_neuron_percs[i, j] = np.mean(r2[:, 1] > r2_threshold)
            all_coef[idx] = np.stack(coef)
            all_r2s[idx] = r2
            hyperparams[idx] = [reg_xy, reg_depth]
            # all_coef.append(np.stack(coef))
            # all_r2s.append(r2)
            # hyperparams.append([reg_xy, reg_depth])
            idx+=1
    if not tune_separately:
        max_idx = np.argmax(good_neuron_percs)
        best_reg_xy, best_reg_depth = hyperparams[max_idx]
        print(
            f"Best param found for all ROIs: "
            f"reg_xy: {best_reg_xy}, "
            f"reg_depth: {best_reg_depth}, "
            f"R2>{r2_threshold}: {good_neuron_percs[max_idx]:.4f}"
        )
        coef = all_coef[max_idx]
        best_reg_xys = np.ones(nrois) * best_reg_xy
        best_reg_depths = np.ones(nrois) * best_reg_depth
    else:
        coef = np.zeros_like(all_coef[0])
        best_hyperparam_idxs = np.argmax(np.stack(all_r2s, axis=0)[:, :, 1], axis=0)
        best_reg_xys = np.zeros(nrois)
        best_reg_depths = np.zeros(nrois)
        for iroi in range(nrois):
            [best_reg_xy, best_reg_depth] = hyperparams[best_hyperparam_idxs[iroi]]
            print(
                f"Best param found for ROI {iroi}: "
                f"reg_xy: {best_reg_xy}, "
                f"reg_depth: {best_reg_depth}"
            )
            best_reg_xys[iroi] = best_reg_xy
            best_reg_depths[iroi] = best_reg_depth
            coef[:, :, iroi] = all_coef[best_hyperparam_idxs[iroi]][:, :, iroi]
            r2[iroi, :] = all_r2s[best_hyperparam_idxs[iroi]][iroi, :]
    return coef, r2, best_reg_xys, best_reg_depths


def fit_3d_rfs_ipsi(
    imaging_df,
    frames,
    best_reg_xys,
    best_reg_depths,
    shift_stim=2,
    use_col="dffs",
    k_folds=5,
    validation=False,
):
    """Fit 3D receptive fields using the ipsilateral side of stimuli using regularized least squares regression, using the best set of hyperparameter of the contralateral side.
    Runs on all ROIs in parallel.

    Args:
        imaging_df (pd.DataFrame): dataframe that contains info for each imaging volume.
        frames (np.array): array of frames
        best_reg_xys (list): a list of best regularization constant for spatial regularization from the contra side fitting.
        best_reg_depths (list): a list of best regularization constant for depth regularization from the contra side fitting.
        shift_stim (int): number of frames to shift the stimulus by.
            This is to account for the delay between the stimulus and the response.
            Defaults to 2.
        use_col (str): column in imaging_df to use for fitting. Defaults to "dffs".
        k_folds (int): number of folds for cross validation. Defaults to 5.
        validation (bool): whether to include a validation set for hyperparameter tuning. Defaults to False.

    Returns:
        coef (np.array): array of coefficients for each pixel, ndepths x (ndepths x nazi x nele + 1) x ncells
        r2 (list): list of arrays of r2 for each ROI for training, validation and test sets, ncells x 2

    """

    best_regs = np.stack([best_reg_xys, best_reg_depths], axis=1)
    coef_temp, r2_temp = fit_3d_rfs(
        imaging_df,
        frames,
        reg_xy=80,
        reg_depth=40,
        shift_stim=shift_stim,
        use_col=use_col,
        k_folds=k_folds,
        validation=validation,
    )
    coef = np.zeros_like(np.stack(coef_temp))
    r2 = np.zeros_like(np.stack(r2_temp))
    for best_reg in np.unique(best_regs, axis=0):
        best_reg_neurons = np.where(np.all(best_reg == best_regs, axis=1))[0]
        print(
            f"Fit with best param for {len(best_reg_neurons)} neurons: reg_xy: {best_reg[0]}, reg_depth: {best_reg[1]}"
        )
        coef_temp, r2_temp = fit_3d_rfs(
            imaging_df,
            frames,
            reg_xy=best_reg[0],
            reg_depth=best_reg[1],
            shift_stim=shift_stim,
            use_col=use_col,
            k_folds=k_folds,
            choose_rois=best_reg_neurons,
            validation=validation,
        )
        gc.collect()
        coef[:, :, best_reg_neurons] = np.stack(coef_temp)
        r2[best_reg_neurons, :] = r2_temp
    return coef, r2


def find_sig_rfs(coef, coef_ipsi, n_std=5):
    """Find the neurons with a significant RF (compared to ipsi side)

    Args:
        coef (_type_): _description_
        coef_ipsi (_type_): _description_
        n_std (int, optional): _description_. Defaults to 5.

    Returns:
        _type_: _description_
    """
    coef_mean = np.mean(np.stack(coef, axis=2), axis=2)
    coef_ipsi_mean = np.mean(np.stack(coef_ipsi, axis=2), axis=2)

    threshold = n_std * np.std(coef_ipsi_mean[:-1, :], axis=0) + np.mean(
        coef_ipsi_mean[:-1, :], axis=0
    )
    sig = np.max(coef_mean[:-1, :], axis=0) > threshold
    sig_ipsi = np.max(coef_ipsi_mean[:-1, :], axis=0) > threshold

    return sig, sig_ipsi


def fit_3d_rfs_parametric(coef, nx, ny, nz, model="gaussian"):
    (zs, ys, xs) = np.meshgrid(
        np.arange(nz),
        np.arange(ny),
        np.arange(nx),
        indexing="ij",
    )
    if model == "gaussian":
        func = partial(gaussian_3d_rf, min_sigma=0.25)
    else:
        func = partial(gabor_3d_rf, min_sigma=0.25)

    coef_fit = coef.copy()
    params = []
    # lower_bounds = Gaussian3DRFParams(
    #     log_amplitude=-np.inf,
    #     x0=0,
    #     y0=0,
    #     log_sigma_x2=-np.inf,
    #     log_sigma_y2=-np.inf,
    #     theta=0,
    #     offset=-np.inf,
    #     z0=0,
    #     log_sigma_z=-np.inf,
    # )
    # upper_bounds = Gaussian3DRFParams(
    #     log_amplitude=np.inf,
    #     x0=nx,
    #     y0=ny,
    #     log_sigma_x2=np.inf,
    #     log_sigma_y2=np.inf,
    #     theta=np.pi / 2,
    #     offset=np.inf,
    #     z0=nz,
    #     log_sigma_z=np.inf,
    # )
    # TODO using bounds currently is not working well
    for roi in tqdm(range(coef.shape[1])):
        c = np.reshape(coef[:-1, roi], (nz, ny, nx))
        # get the index of the maximum of c
        idepth, iy, ix = np.unravel_index(np.argmax(c), c.shape)
        if model == "gaussian":
            p0 = Gaussian3DRFParams(
                log_amplitude=np.log(c.max()),
                x0=ix,
                y0=iy,
                log_sigma_x2=0,
                log_sigma_y2=0,
                theta=0,
                offset=0,
                z0=idepth,
                log_sigma_z=0,
            )
        else:
            p0 = Gabor3DRFParams(
                log_amplitude=np.log(c.max()),
                x0=ix,
                y0=iy,
                log_sigma_x2=0,
                log_sigma_y2=0,
                theta=0,
                offset=0,
                log_sf=0,
                alpha=0,
                phase=0,
                z0=idepth,
                log_sigma_z=0,
            )
        try:
            popt = curve_fit(
                func,
                (xs.flatten(), ys.flatten(), zs.flatten()),
                c.flatten(),
                p0=p0,
            )[0]
        except RuntimeError:
            print(f"Warning: failed to fit gaussian to ROI {roi}")
            popt = p0
        coef_fit[:-1, roi] = func((xs.flatten(), ys.flatten(), zs.flatten()), *popt)
        params.append(popt)
    return coef_fit, params


def get_relevant_recordings(
    recording_name, flexilims_session, harp_is_in_recording, use_onix
):
    """Get the recording, harp recording and onix recording for a given recording name.

    Args:
        recording_name (str): name of the recording.
        flexilims_session (flexilims_session): flexilims session.
        harp_is_in_recording (bool): if True, harp is in the same recording as the imaging. Defaults to True.
        use_onix (bool): if True, use onix recording for synchronisation. Defaults to False.

    Returns:
        (recording, harp_recording, onix_rec): tuple of recording, harp recording and onix recording.
    """
    recording = flz.get_entity(
        datatype="recording",
        name=recording_name,
        flexilims_session=flexilims_session,
    )

    if harp_is_in_recording:
        harp_recording = recording
    else:
        harp_recording = flz.get_children(
            parent_id=recording.origin_id,
            children_datatype="recording",
            flexilims_session=flexilims_session,
            filter=dict(protocol="harpdata"),
        )
        assert (
            len(harp_recording) == 1
        ), f"{len(harp_recording)} harp recording(s) found for {recording_name}"
        harp_recording = harp_recording.iloc[0]

    if use_onix:
        onix_rec = flz.get_children(
            parent_id=recording.origin_id,
            children_datatype="recording",
            flexilims_session=flexilims_session,
            filter=dict(protocol="onix"),
        )
        assert (
            len(onix_rec) == 1
        ), f"{len(onix_rec)} onix recording(s) found for {recording_name}"
        onix_rec = onix_rec.iloc[0]
    else:
        onix_rec = None

    return recording, harp_recording, onix_rec
=======
from functools import partial
from warnings import warn
import flexiznam as flz
import numpy as np
import pandas as pd
from scipy.optimize import curve_fit
from scipy.stats import mode, zscore
from sklearn.model_selection import StratifiedKFold, train_test_split
from tqdm import tqdm

from cottage_analysis.analysis.fit_gaussian_blob import (
    Gabor3DRFParams,
    Gaussian3DRFParams,
    gabor_3d_rf,
    gaussian_3d_rf,
)
from cottage_analysis.utilities.misc import get_str_or_recording
from cottage_analysis.io_module.visstim import get_param_log

print = partial(print, flush=True)
from scipy.stats import mode
from sklearn.model_selection import StratifiedKFold, train_test_split

from cottage_analysis.preprocessing import synchronisation


def find_valid_frames(frame_times, trials_df, verbose=True):
    """Find frame numbers that are valid (not gray period, or not before or after the
    imaging frames) and used for regenerating sphere stimuli.

    Args:
        frame_times (np.array): Array of time at which the frame should be regenerated
        trials_df (pd.DataFrame): Dataframe contains information for each trial.
        verbose (bool, optional): Print information. Defaults to True.

    Returns:
        frame_indices (np.array): Array of valid frame indices.
    """
    # for frames before and after the protocol, keep them 0s
    before = frame_times < trials_df.imaging_harptime_stim_start.iloc[0]
    after = frame_times > trials_df.imaging_harptime_stim_stop.iloc[-1]
    if verbose:
        print(
            "Ignoring %d frames before and %d after the stimulus presentation"
            % (np.sum(before), np.sum(after))
        )
    valid_frames = ~before & ~after

    trial_index = (
        trials_df.imaging_harptime_stim_start.searchsorted(frame_times, side="right")
        - 1
    )
    trial_index = np.clip(trial_index, 0, len(trials_df) - 1)
    trial_end = trials_df.loc[trial_index, "imaging_harptime_stim_stop"].values
    grey_time = frame_times - trial_end > 0
    if verbose:
        print(
            "Ignoring %d frames in grey inter-trial intervals"
            % np.sum(grey_time & valid_frames)
        )
    valid_frames = valid_frames & (~grey_time)
    frame_indices = np.where(valid_frames)[0]

    return frame_indices


def regenerate_frames(
    frame_times,
    trials_df,
    vs_df,
    param_logger,
    time_column="HarpTime",
    resolution=1,
    sphere_size=10,
    azimuth_limits=(-120, 120),
    elevation_limits=(-40, 40),
    verbose=True,
    output_datatype="int16",
    output=None,
):
    """Regenerate frames of sphere stimulus

    `frame_times` is usually the imaging frame time, not the monitor frame time.


    Args:
        frame_times (np.array): Array of time at which the frame should be regenerated.
        trials_df (pd.DataFrame): Dataframe contains information for each trial.
        vs_df (pd.DataFrame): Dataframe contains information for each monitor frame.
        param_logger (pd.DataFrame): Params saved by Bonsai logger
        time_column (str): Name of the column containing timing information in
                           dataframes (Default: 'HarpTime')
        resolution (float): size of a pixel in degrees
        sphere_size (float): size of a sphere in degrees
        azimuth_limits ([float, float]): Minimum and maximum azimuth of the display
        elevation_limits ([float, float]): Minimum and maximum elevation of the display
        verbose (bool): Print information
        output_datatype (type): datatype of the output. Use bool to have binary
                                sphere/no sphere output. int for seeing sphere overlap.
                                Not used if output is provided
        output (np.array): Array to add output. Will be done inplace

    Returns:
        virtual_screen (np.array): an array of [elevation, azimuth] with spheres added.
    """
    frame_times = np.array(frame_times, ndmin=1)
    mouse_pos_cm = (
        vs_df["eye_z"].values * 100
    )  # (np.array): position of the mouse in cm
    mouse_pos_time = vs_df[
        "monitor_harptime"
    ].values  # (np.array): time of each mouse_pos_cm sample

    out_shape = (
        len(frame_times),
        int((elevation_limits[1] - elevation_limits[0]) / resolution),
        int((azimuth_limits[1] - azimuth_limits[0]) / resolution),
    )
    if output is None:
        output = np.zeros(out_shape, dtype=output_datatype)
    else:
        assert output.shape == out_shape

    # Find frame indices that are not grey and within the imaging time.
    trial_index = (
        trials_df.imaging_harptime_stim_start.searchsorted(frame_times, side="right")
        - 1
    )
    trial_index = np.clip(trial_index, 0, len(trials_df) - 1)
    frame_indices = find_valid_frames(frame_times, trials_df, verbose=verbose)
    # If the imaging frame is after the last found monitor frame, we cannot find the
    # position of the mouse for that frame. We will assume that the frame is gray
    # and use the last found position for the searchsorted to avoid crashing.
    delayed_frame = np.where(frame_times > mouse_pos_time[-1])[0]
    if len(delayed_frame) > 0:
        print(
            f"WARNING: {len(delayed_frame)} imaging frames are after the last found "
            + "monitor frame.\nWe will assume that they are gray."
        )
        frame_indices = frame_indices[
            : np.searchsorted(frame_indices, delayed_frame[0])
        ]
        frame_times[delayed_frame] = frame_times[delayed_frame[0] - 1]
    mouse_position = mouse_pos_cm[mouse_pos_time.searchsorted(frame_times)]

    # now process the valid frames
    log_ends = param_logger[time_column].searchsorted(frame_times)
    nsphere_per_frame = np.zeros(len(frame_indices), dtype=int)
    for frame_index in tqdm(frame_indices):
        # find the trial in which the frame is
        corridor = trials_df.loc[int(trial_index[frame_index])]
        # load the logger from trial start until the time of the frame. This is the list
        # of all the spheres as they appear. Some/most of the spheres might already be
        # far behind the mouse.
        logger = param_logger.iloc[
            corridor.param_log_start : np.max(
                [log_ends[frame_index], corridor.param_log_start + 1]
            )
        ]
        # remove the spheres that are behind the mouse
        logger = logger[logger.Radius > 0]
        sphere_coordinates = np.array(logger[["X", "Y", "Z"]].values, dtype=float)
        sphere_coordinates[:, 2] = (
            sphere_coordinates[:, 2] - mouse_position[frame_index]
        )
        this_frame, n_on_screen = draw_spheres(
            sphere_x=sphere_coordinates[:, 0],
            sphere_y=sphere_coordinates[:, 1],
            sphere_z=sphere_coordinates[:, 2],
            depth=float(corridor.depth) * 100,
            resolution=float(resolution),
            sphere_size=float(sphere_size),
            azimuth_limits=np.array(azimuth_limits, dtype=float),
            elevation_limits=np.array(elevation_limits, dtype=float),
        )
        nsphere_per_frame[frame_index] = n_on_screen
        if this_frame is None:
            this_frame = np.zeros((out_shape[1], out_shape[2]))
            print(
                f"Warning: failed to reconstruct frame {frame_index}"
                + f" ({n_on_screen} spheres on screen)"
            )
        output[frame_index] = this_frame

    return output


def draw_spheres(
    sphere_x,
    sphere_y,
    sphere_z,
    depth,
    resolution=0.1,
    sphere_size=10,
    azimuth_limits=(-120, 120),
    elevation_limits=(-40, 40),
):
    """Recreate stimulus for a single frame from corrected sphere position

    Given the positions of the spheres relative to the mouse and the corridor depth,
    recreate a single frame

    Args:
        sphere_x (np.array): X positions for all spheres on the frame
        sphere_y (np.array): Y positions for all spheres on the frame
        sphere_z (np.array): Z positions for all spheres on the frame
        depth (float): Depth for that corridor. Used for size adjustement
        resolution (float): size of a pixel in degrees
        sphere_size (float): size of a sphere in degrees
        azimuth_limits ([float, float]): Minimum and maximum azimuth of the display
        elevation_limits ([float, float]): Minimum and maximum elevation of the display

    Returns:
        virtual_screen (np.array): an array of [elevation, azimuth] with spheres added.

    """

    radius, azimuth, elevation = cartesian_to_spherical(sphere_x, sphere_y, sphere_z)
    # we switch from trigo circle, counterclockwise with 0 on the right to azimuth,
    # clockwise with 0 in front
    az_compas = np.mod(-(azimuth - 90), 360)
    az_compas[az_compas > 180] = az_compas[az_compas > 180] - 360

    # now prepare output
    azi_n = int((azimuth_limits[1] - azimuth_limits[0]) / resolution)
    ele_n = int((elevation_limits[1] - elevation_limits[0]) / resolution)

    # find if the sphere is on the screen, that means in the -120 +120 azimuth range
    in_screen = (az_compas > azimuth_limits[0]) & (az_compas < azimuth_limits[1])
    # and in the -40, 40 elevation range
    in_screen = in_screen & (
        (elevation > elevation_limits[0]) & (elevation < elevation_limits[1])
    )
    if not np.any(in_screen):
        return None, 0

    # convert `in_screen` spheres in pixel space
    az_on_screen = (az_compas[in_screen] - azimuth_limits[0]) / resolution
    el_on_screen = (elevation[in_screen] - elevation_limits[0]) / resolution
    size = depth / radius[in_screen] * sphere_size / resolution

    xx, yy = np.meshgrid(np.arange(azi_n), np.arange(ele_n))
    xx = np.outer(xx.reshape(-1), np.ones(len(az_on_screen)))
    yy = np.outer(yy.reshape(-1), np.ones(len(el_on_screen)))
    ok = (xx - az_on_screen) ** 2 + (yy - el_on_screen) ** 2 - size**2
    ok = ok <= 0
    # When plotting output, the origin (for lowest azimuth and elevation) is at lower left
    return np.any(ok, axis=1).reshape((ele_n, azi_n)), np.sum(in_screen)


def cartesian_to_spherical(x, y, z):
    """Transform cartesian X, Y, Z bonsai coordinate to spherical

    Args:
        x (np.array): x position from bonsai. Positive is to the right of the mouse
        y (np.array): y position from bonsai. Positive is above the mouse
        z (np.array): z position from bonsai. Positive is in front of the mouse

    Returns:
        radius (np.array): radius, same unit as x,y,z
        azimuth (np.array): azimuth angle in trigonometric coordinates (0 is to the
                            right of the mouse, positive is counterclockwise, towards
                            the nose)
        elevation (np.array): elevation angle. 0 is in front of the mouse, positive
                              towards the top.
    """
    radius = np.sqrt(x**2 + y**2 + z**2)
    azimuth = np.arctan2(z, x)
    elevation = np.arctan2(y, np.sqrt(x**2 + z**2))

    azimuth = np.degrees(azimuth)
    elevation = np.degrees(elevation)
    return radius, azimuth, elevation


def calculate_optic_flow_angle(r, r_new, distance):
    angle = np.arccos((r**2 + r_new**2 - distance**2) / (2 * r * r_new))
    return angle


def _meshgrid(x, y):
    xx = np.empty(shape=(x.size, y.size), dtype=x.dtype)
    yy = np.empty(shape=(x.size, y.size), dtype=y.dtype)
    for j in range(y.size):
        for k in range(x.size):
            xx[j, k] = k  # change to x[k] if indexing xy
            yy[j, k] = j  # change to y[j] if indexing xy
    return xx, yy


def format_imaging_df(recording, imaging_df):
    """Format sphere params in imaging_df.

    Args:
        recording (Series): recording entry returned by flexiznam.get_entity(name=recording_name, project_id=project).
        imaging_df (pd.DataFrame): dataframe that contains info for each monitor frame.

    Returns:
        DataFrame: contains information for each monitor frame and vis-stim.

    """
    if "Radius" in imaging_df.columns:
        imaging_df = imaging_df.rename(columns={"Radius": "depth"})
    elif "Depth" in imaging_df.columns:
        imaging_df = imaging_df.rename(columns={"Depth": "depth"})
    # Indicate whether it's a closed loop or open loop session
    if "Playback" in recording.name:
        imaging_df["closed_loop"] = 0
    else:
        imaging_df["closed_loop"] = 1
    imaging_df["RS"] = (
        imaging_df.mouse_z_harp.diff() / imaging_df.mouse_z_harptime.diff()
    )
    # average RS eye for each imaging volume
    imaging_df["RS_eye"] = imaging_df.eye_z.diff() / imaging_df.monitor_harptime.diff()
    imaging_df.depth = imaging_df.depth / 100  # convert cm to m
    # OF for each imaging volume
    imaging_df["OF"] = imaging_df.RS_eye / imaging_df.depth
    return imaging_df


def generate_trials_df(recording, imaging_df):
    """Generate a DataFrame that contains information for each trial.

    Args:
        recording (Series): recording entry returned by flexiznam.get_entity(name=recording_name, project_id=project).
        imaging_df(pd.DataFrame): dataframe that contains info for each imaging volume.

    Returns:
        DataFrame: contains information for each trial.

    """

    trials_df = pd.DataFrame(
        columns=[
            "trial_no",
            "depth",
            "closed_loop",
            "imaging_harptime_stim_start",
            "imaging_harptime_stim_stop",
            "imaging_harptime_blank_start",
            "imaging_harptime_blank_stop",
            "imaging_stim_start",
            "imaging_stim_stop",
            "imaging_blank_start",
            "imaging_blank_stop",
            "imaging_blank_pre_start",
            "imaging_blank_pre_stop",
            "RS_stim",  # actual running speed, m/s
            "RS_blank",
            "RS_blank_pre",
            "RS_eye_stim",  # virtual running speed, m/s
            "OF_stim",  # optic flow speed = RS/depth, rad/s
            "dff_stim",
            "dff_blank",
            "dff_blank_pre",
            "mouse_z_harp_stim",
            "mouse_z_harp_blank",
            "mouse_z_harp_blank_pre",
        ]
    )

    # Find the change of depth
    imaging_df["stim"] = np.nan
    imaging_df.loc[imaging_df.depth.notnull(), "stim"] = 1
    imaging_df.loc[imaging_df.depth < 0, "stim"] = 0
    imaging_df_simple = imaging_df[
        (imaging_df["stim"].diff() != 0) & (imaging_df["stim"]).notnull()
    ].copy()
    imaging_df_simple.depth = np.round(imaging_df_simple.depth, 2)

    # Find frame or volume of imaging_df for trial start and stop
    # (depending on whether return_volume=True in generate_imaging_df)
    blank_time = 10
    start_volume_stim = imaging_df_simple[
        (imaging_df_simple["stim"] == 1)
    ].imaging_frame.values
    start_volume_blank = imaging_df_simple[
        (imaging_df_simple["stim"] == 0)
    ].imaging_frame.values
    if start_volume_blank[0] < start_volume_stim[0]:
        print("Warning: blank starts before stimulus starts! Double check!")
        start_volume_blank = start_volume_blank[1:]
        assert (
            start_volume_blank[0] > start_volume_stim[0]
        ), "Warning: 2 blank starts before stimulus starts! Double check!"

    if len(start_volume_stim) != len(
        start_volume_blank
    ):  # if trial start and blank numbers are different
        if (
            len(start_volume_stim) - len(start_volume_blank)
        ) == 1:  # last trial is not complete when stopping the recording
            stop_volume_blank = start_volume_stim[1:] - 1
            start_volume_stim = start_volume_stim[: len(start_volume_blank)]
        else:  # something is wrong
            print("Warning: incorrect stimulus trial structure! Double check!")
    else:  # if trial start and blank numbers are the same
        stop_volume_blank = start_volume_stim[1:] - 1
        last_blank_stop_time = (
            imaging_df.loc[start_volume_blank[-1]].imaging_harptime + blank_time
        )
        stop_volume_blank = np.append(
            stop_volume_blank,
            (np.abs(imaging_df.imaging_harptime - last_blank_stop_time)).idxmin(),
        )
    stop_volume_stim = start_volume_blank - 1
    start_volume_blank_pre = np.append(0, start_volume_blank[:-1])
    stop_volume_blank_pre = start_volume_stim - 1
    # Assign trial no, depth, start/stop time, start/stop imaging volume to trials_df
    # harptime are imaging trigger harp time
    trials_df.trial_no = np.arange(len(start_volume_stim))
    trials_df.depth = pd.Series(imaging_df.loc[start_volume_stim].depth.values)
    trials_df.imaging_harptime_stim_start = imaging_df.loc[
        start_volume_stim
    ].imaging_harptime.values
    trials_df.imaging_harptime_stim_stop = imaging_df.loc[
        stop_volume_stim
    ].imaging_harptime.values
    trials_df.imaging_harptime_blank_start = imaging_df.loc[
        start_volume_blank
    ].imaging_harptime.values
    trials_df.imaging_harptime_blank_stop = imaging_df.loc[
        stop_volume_blank
    ].imaging_harptime.values

    trials_df.imaging_stim_start = pd.Series(start_volume_stim)
    trials_df.imaging_stim_stop = pd.Series(stop_volume_stim)
    trials_df.imaging_blank_start = pd.Series(start_volume_blank)
    trials_df.imaging_blank_stop = pd.Series(stop_volume_blank)
    trials_df.imaging_blank_pre_start = pd.Series(start_volume_blank_pre)
    trials_df.imaging_blank_pre_stop = pd.Series(stop_volume_blank_pre)
    # If the blank stop of last trial is beyond the number of imaging frames
    if np.isnan(trials_df.imaging_blank_stop.iloc[-1]):
        trials_df.imaging_blank_stop.iloc[-1] = len(imaging_df) - 1
    # Get rid of the overlap of imaging frame no. between different trials
    mask = trials_df.imaging_stim_start == trials_df.imaging_blank_stop.shift(1)
    trials_df.loc[mask, "imaging_stim_start"] += 1

    # Assign protocol to trials_df
    if "Playback" in recording.name:
        trials_df.closed_loop = 0
    else:
        trials_df.closed_loop = 1

    def assign_values_to_df(trials_df, imaging_df, column_name, epoch):
        trials_df[f"{column_name}_{epoch}"] = trials_df.apply(
            lambda x: imaging_df[column_name]
            .loc[int(x[f"imaging_{epoch}_start"]) : int(x[f"imaging_{epoch}_stop"])]
            .values,
            axis=1,
        )
        return trials_df

    columns_to_assign = ["mouse_z_harp", "mouse_z_harp", "RS", "RS_eye", "OF"]
    for epoch in ["stim", "blank", "blank_pre"]:
        for column in columns_to_assign:
            if column != "OF" or column != "RS_eye" or epoch == "stim":
                trials_df = assign_values_to_df(trials_df, imaging_df, column, epoch)
        trials_df[f"dff_{epoch}"] = trials_df.apply(
            lambda x: np.stack(
                imaging_df.dffs.loc[
                    int(x[f"imaging_{epoch}_start"]) : int(x[f"imaging_{epoch}_stop"])
                ]
            ).squeeze(),
            axis=1,
        )

    # Rename
    trials_df = trials_df.drop(columns=["imaging_blank_start"])

    return trials_df


def search_param_log_trials(
    harp_recording, trials_df, flexilims_session, vis_stim_recording=None
):
    """Add the start param logger row and stop param logger row to each trial.
    This is required for regenerate_spheres.

    Args:
        harp_recording (Series or str): Harp recording
        trials_df (pd.DataFrane): Dataframe that contails information for each trial.
        flexilims_session (flexilims_session): flexilims session.
        vis_stim_recording (Series or str, optional): Visual stimulation recording.
            required if `recording` does not contain vis_stim info. Defaults to None.

    Returns:
        Dataframe: Dataframe that contails information for each trial.
    """
    harp_recording = get_str_or_recording(harp_recording, flexilims_session)
    param_log = get_param_log(
        flexilims_session,
        vis_stim_recording=vis_stim_recording,
        harp_recording=harp_recording,
    )

    # find trial index from param_log
    param_log["stim"] = np.nan
    param_log.loc[param_log.Radius.notnull(), "stim"] = 1
    param_log.loc[param_log.Radius < 0, "stim"] = 0
    p_log_simple = param_log[
        (param_log["stim"].diff() != 0) & (param_log["stim"]).notnull()
    ]
    # find the line of param_log at which trials start and stop
    param_log_start = p_log_simple[(p_log_simple["stim"] == 1)].index
    param_log_stop = p_log_simple[(p_log_simple["stim"] == 0)].index

    assert len(param_log_start) == len(
        trials_df
    ), "Number of trials in trials_df and param_log are different!"

    # trial index for each row of param log
    trials_df["param_log_start"] = param_log_start
    trials_df["param_log_stop"] = param_log_stop

    return trials_df


def sync_all_recordings(
    session_name,
    flexilims_session=None,
    project=None,
    filter_datasets=None,
    recording_type="two_photon",
    protocol_base="SpheresPermTubeReward",
    photodiode_protocol=5,
    return_volumes=True,
    harp_is_in_recording=True,
    use_onix=False,
    conflicts="skip",
    sync_kwargs=None,
    ephys_kwargs=None,
):
    """Concatenate synchronisation results for all recordings in a session.

    Args:
        session_name (str): {mouse}_{session}
        flexilims_session (flexilims_session, optional): flexilims session. Defaults to None.
        project (str): project name. Defaults to None. Must be provided if flexilims_session is None.
        filter_datasets (dict): dictionary of filter keys and values to filter for the desired suite2p dataset (e.g. {'anatomical':3}) Default to None.
        recording_type (str, optional): Type of the recording. Defaults to "two_photon".
        protocol_base (str, optional): Base of the protocol. Defaults to "SpheresPermTubeReward".
        photodiode_protocol (int): number of photodiode quad colors used for monitoring frame refresh.
            Either 2 or 5 for now. Defaults to 5.
        return_volumes (bool): if True, return only the first frame of each imaging volume. Defaults to True.
        harp_is_in_recording (bool): if True, harp is in the same recording as the imaging. Defaults to True.
        use_onix (bool): if True, use onix recording for synchronisation. Defaults to False.
        conflicts (str): how to handle conflicts. Defaults to "skip".
        sync_kwargs (dict): kwargs for synchronisation.generate_vs_df. Defaults to None.
        return_multiunit (bool): if True, process multiunit activity. Defaults to False.
        ephys_kwargs (dict): Keyword arguments for synchronisation.generate_spike_rate_df.
            `return_multiunit` or `exp_sd` for instance. Defaults to None.

    Returns:
        (pd.DataFrame, pd.DataFrame): tuple of two dataframes, one concatenated vs_df for all recordings, one concatenated trials_df for all recordings.
    """
    assert flexilims_session is not None or project is not None
    if flexilims_session is None:
        flexilims_session = flz.get_flexilims_session(project_id=project)

    exp_session = flz.get_entity(
        datatype="session", name=session_name, flexilims_session=flexilims_session
    )
    recordings = flz.get_entities(
        datatype="recording",
        origin_id=exp_session["id"],
        query_key="recording_type",
        query_value=recording_type,
        flexilims_session=flexilims_session,
    )
    recordings = recordings[recordings.name.str.contains(protocol_base)]

    load_onix = False if recording_type == "two_photon" else True
    for i, recording_name in enumerate(recordings.name):
        print(f"Processing recording {i+1}/{len(recordings)}")
        recording, harp_recording, onix_rec = get_relevant_recordings(
            recording_name, flexilims_session, harp_is_in_recording, load_onix
        )
        vs_df = synchronisation.generate_vs_df(
            recording=recording,
            photodiode_protocol=photodiode_protocol,
            flexilims_session=flexilims_session,
            harp_recording=harp_recording,
            onix_recording=onix_rec if use_onix else None,
            project=project,
            conflicts=conflicts,
            sync_kwargs=sync_kwargs,
        )

        if recording_type == "two_photon":
            imaging_df = synchronisation.generate_imaging_df(
                vs_df=vs_df,
                recording=recording,
                flexilims_session=flexilims_session,
                filter_datasets=filter_datasets,
                return_volumes=return_volumes,
            )
        else:
            imaging_df, unit_ids = synchronisation.generate_spike_rate_df(
                vs_df=vs_df,
                onix_recording=onix_rec,
                harp_recording=harp_recording,
                flexilims_session=flexilims_session,
                filter_datasets=filter_datasets,
                **ephys_kwargs,
            )

        imaging_df = format_imaging_df(imaging_df=imaging_df, recording=recording)

        trials_df = generate_trials_df(recording=recording, imaging_df=imaging_df)

        trials_df = search_param_log_trials(
            harp_recording=harp_recording,
            trials_df=trials_df,
            flexilims_session=flexilims_session,
            vis_stim_recording=recording,
        )

        if i == 0:
            vs_df_all = vs_df
            trials_df_all = trials_df
        else:
            vs_df_all = pd.concat([vs_df_all, vs_df], ignore_index=True)
            trials_df_all = pd.concat([trials_df_all, trials_df], ignore_index=True)
    print(f"Finished concatenating vs_df and trials_df")

    return vs_df_all, trials_df_all


def regenerate_frames_all_recordings(
    session_name,
    flexilims_session=None,
    project=None,
    filter_datasets=None,
    recording_type="two_photon",
    protocol_base="SpheresPermTubeReward",
    is_closedloop=1,
    photodiode_protocol=5,
    return_volumes=True,
    resolution=5,
    sync_kwargs=None,
    harp_is_in_recording=True,
    use_onix=False,
    ephys_kwargs=None,
):
    """Concatenate regenerated frames for all recordings in a session.

    Args:
        session_name (str): {mouse}_{session}
        flexilims_session (flexilims_session, optional): flexilims session. Defaults to None.
        project (str): project name. Defaults to None. Must be provided if flexilims_session is None.
        filter_datasets (dict): dictionary of filter keys and values to filter for the desired suite2p dataset (e.g. {'anatomical':3}) Default to None.
        recording_type (str, optional): Type of the recording. Defaults to "two_photon".
        protocol_base (str, optional): Base of the protocol. Defaults to "SpheresPermTubeReward".
        is_closedloop (bool): if True, closed loop session. Defaults to True.
        photodiode_protocol (int): number of photodiode quad colors used for monitoring frame refresh.
            Either 2 or 5 for now. Defaults to 5.
        return_volumes (bool): if True, return only the first frame of each imaging volume. Defaults to True.
        resolution (float): size of a pixel in degrees
        sync_kwargs (dict): kwargs for synchronisation.generate_vs_df. Defaults to None.
        harp_is_in_recording (bool): if True, harp is in the same recording as the imaging. Defaults to True.
        use_onix (bool): if True, use onix recording for synchronisation. Defaults to False.
        ephys_kwargs (dict): Keyword arguments for synchronisation.generate_spike_rate_df.
            `return_multiunit` or `exp_sd` for instance. Defaults to None.



    Returns:
        (np.array, pd.DataFrame): tuple, one concatenated regenerated frames for all recordings (nframes * y * x), one concatenated imaging_df for all recordings.
    """
    assert flexilims_session is not None or project is not None
    if flexilims_session is None:
        flexilims_session = flz.get_flexilims_session(project_id=project)

    exp_session = flz.get_entity(
        datatype="session", name=session_name, flexilims_session=flexilims_session
    )
    recordings = flz.get_entities(
        datatype="recording",
        origin_id=exp_session["id"],
        query_key="recording_type",
        query_value=recording_type,
        flexilims_session=flexilims_session,
    )
    if is_closedloop:
        recordings = recordings[
            (recordings.name.str.contains(protocol_base))
            & (~recordings.name.str.contains("Playback"))
        ]
    else:
        recordings = recordings[
            (recordings.name.str.contains(protocol_base + "Playback"))
        ]
    load_onix = False if recording_type == "two_photon" else True
    for i, recording_name in enumerate(recordings.name):
        recording, harp_recording, onix_rec = get_relevant_recordings(
            recording_name, flexilims_session, harp_is_in_recording, load_onix
        )
        # Generate vs_df, imaging_df, trials_df for this recording
        print(f"Regenerating frames for recording {i+1}/{len(recordings)}")
        vs_df = synchronisation.generate_vs_df(
            recording=recording,
            photodiode_protocol=photodiode_protocol,
            flexilims_session=flexilims_session,
            harp_recording=harp_recording,
            onix_recording=onix_rec if use_onix else None,
            project=project,
            sync_kwargs=sync_kwargs,
        )

        if recording_type == "two_photon":
            imaging_df = synchronisation.generate_imaging_df(
                vs_df=vs_df,
                recording=recording,
                flexilims_session=flexilims_session,
                filter_datasets=filter_datasets,
                return_volumes=return_volumes,
            )
        else:
            imaging_df, unit_ids = synchronisation.generate_spike_rate_df(
                vs_df=vs_df,
                onix_recording=onix_rec,
                harp_recording=harp_recording,
                flexilims_session=flexilims_session,
                filter_datasets=filter_datasets,
                **ephys_kwargs,
            )

        imaging_df = format_imaging_df(recording=recording, imaging_df=imaging_df)

        trials_df = generate_trials_df(recording=recording, imaging_df=imaging_df)

        trials_df = search_param_log_trials(
            harp_recording=harp_recording,
            trials_df=trials_df,
            flexilims_session=flexilims_session,
            vis_stim_recording=recording,
        )

        # Load paramlog
        param_log = get_param_log(
            flexilims_session,
            vis_stim_recording=recording,
            harp_recording=harp_recording,
        )

        # Regenerate frames for this trial
        sphere_size = (
            10
            * (vs_df.OriginalSize.unique()[~np.isnan(vs_df.OriginalSize.unique())][0])
            / 0.087
        )
        assert not isinstance(sphere_size, list)
        frames = regenerate_frames(
            frame_times=imaging_df.imaging_harptime,
            trials_df=trials_df,
            vs_df=vs_df,
            param_logger=param_log,
            time_column="HarpTime",
            resolution=resolution,
            sphere_size=sphere_size,
            azimuth_limits=(-120, 120),
            elevation_limits=(-40, 40),
            verbose=True,
            output_datatype="int16",
            output=None,
            # flip_x=True,
        )

        if i == 0:
            frames_all = frames
            imaging_df_all = imaging_df
        else:
            frames_all = np.concatenate((frames_all, frames), axis=0)
            imaging_df_all = pd.concat([imaging_df_all, imaging_df], ignore_index=True)
    print(f"Finished concatenating regenerated frames and imaging_df")

    return frames_all, imaging_df_all


def laplace_matrix(nx, ny):
    Ls = []
    for x in range(nx):
        for y in range(ny):
            m = np.zeros((nx, ny))
            m[x, y] = 4
            if x > 0:
                m[x - 1, y] = -1
            if x < m.shape[0] - 1:
                m[x + 1, y] = -1
            if y > 0:
                m[x, y - 1] = -1
            if y < m.shape[1] - 1:
                m[x, y + 1] = -1
            Ls.append(m.flatten())
    L = np.stack(Ls, axis=0)
    return L


def fit_3d_rfs(
    imaging_df,
    frames,
    reg_xy=100,
    reg_depth=20,
    shift_stim=2,
    use_col="dffs",
    k_folds=5,
    choose_rois=(),
    validation=False,
):
    """Fit 3D receptive fields using regularized least squares regression, with only one set of hyperparameters.
    Runs on all ROIs in parallel.

    Args:
        imaging_df (pd.DataFrame): dataframe that contains info for each imaging volume.
        frames (np.array): array of frames
        reg_xy (float): regularization constant for spatial regularization
        reg_depth (float): regularization constant for depth regularization
        shift_stim (int): number of frames to shift the stimulus by.
            This is to account for the delay between the stimulus and the response.
            Defaults to 2.
        use_col (str): column in imaging_df to use for fitting. Defaults to "dffs".
        k_folds (int): number of folds for cross validation. Defaults to 5.
        choose_rois (list): a list of ROI indices to fit. Defaults to [], which means fit all ROIs.
        validation (bool): whether to include a validation set for hyperparameter tuning. Defaults to False.

    Returns:
        coef (np.array): array of coefficients for each pixel, ndepths x (ndepths x nazi x nele + 1) x ncells
        r2 (list): list of arrays of r2 for each ROI for training, validation and test sets, ncells x 2

    """
    resps = zscore(np.concatenate(imaging_df[use_col]), axis=0)
    if len(choose_rois) > 0:
        resps = resps[:, choose_rois]
    depths = imaging_df.depth.unique()
    depths = depths[~np.isnan(depths)]
    depths = depths[depths > 0]
    depths = np.sort(depths)
    L = laplace_matrix(frames.shape[1], frames.shape[2])
    Ls = []
    Ls_depth = []

    trial_idx = np.zeros_like(imaging_df.depth)
    trial_idx = np.cumsum(
        np.logical_and(np.abs(imaging_df.depth.diff()) > 0, imaging_df.depth > 0)
    )
    trial_idx[imaging_df.depth.isna()] = np.nan
    trial_idx[imaging_df.depth < 0] = np.nan
    imaging_df["trial_idx"] = trial_idx
    # get the depth of the first row for each trial
    depths_by_trial = imaging_df.groupby("trial_idx").first().depth
    # convert to categorical codes
    categorical = pd.Categorical(depths_by_trial).codes
    depths_by_trial.update(pd.Series(categorical, index=depths_by_trial.index))
    depths_by_trial = depths_by_trial.astype(categorical.dtype)
    # convert index to int
    depths_by_trial.index = depths_by_trial.index.astype(int)

    X = np.zeros((frames.shape[0], frames.shape[1] * frames.shape[2] * depths.shape[0]))
    for idepth, depth in enumerate(depths):
        depth_idx = imaging_df.depth == depth
        m = np.roll(np.reshape(frames, (frames.shape[0], -1)), shift_stim, axis=0)[
            depth_idx, :
        ]
        # place m in the right columns of X
        X[depth_idx, idepth * m.shape[1] : (idepth + 1) * m.shape[1]] = m
        # add regularization penalty on the second derivative of the coefficients
        # in X and Y
        L_xy = np.zeros((L.shape[0], X.shape[1]))
        L_xy[:, idepth * L.shape[1] : (idepth + 1) * L.shape[1]] = L
        Ls.append(L_xy)
        # add regularization penalty on the second derivative of the coefficients
        # along the depth axis
        L_depth = np.zeros((m.shape[1], X.shape[1]))
        L_depth[:, idepth * m.shape[1] : (idepth + 1) * m.shape[1]] = (
            np.identity(m.shape[1]) * 2
        )
        if idepth > 0:
            L_depth[:, (idepth - 1) * m.shape[1] : idepth * m.shape[1]] = -np.identity(
                m.shape[1]
            )
        if idepth < depths.shape[0] - 1:
            L_depth[
                :, (idepth + 1) * m.shape[1] : (idepth + 2) * m.shape[1]
            ] = -np.identity(m.shape[1])
        Ls_depth.append(L_depth)

    L = np.concatenate(Ls, axis=0)
    L = np.concatenate([L, np.zeros((L.shape[0], 1))], axis=1)
    L_depth = np.concatenate(Ls_depth, axis=0)
    L_depth = np.concatenate([L_depth, np.zeros((L_depth.shape[0], 1))], axis=1)
    # add bias
    X = np.concatenate([X, np.ones((X.shape[0], 1))], axis=1)
    coefs = []
    # 0 for train and -1 for test, 1 for validation prediction
    n_splits = 3 if validation else 2
    Y_pred = np.zeros((resps.shape[0], resps.shape[1], n_splits)) * np.nan
    # randomly split trials into training and test sets
    stratified_kfold = StratifiedKFold(n_splits=k_folds, random_state=42, shuffle=True)
    # Use validation set to select the best regularization parameters (train, val, test),
    # or use test set to evaluate performance (train, test)
    for train_trials, test_trials in stratified_kfold.split(
        depths_by_trial.index, depths_by_trial.values
    ):
        if validation:
            train_trials, validation_trials = train_test_split(
                train_trials,
                stratify=depths_by_trial.iloc[train_trials].values,
                test_size=(1 / (k_folds - 1)),
            )
            validation_idx = np.isin(imaging_df.trial_idx, validation_trials)
        train_idx = np.isin(imaging_df.trial_idx, train_trials)
        test_idx = np.isin(imaging_df.trial_idx, test_trials)

        X_train = np.concatenate(
            [X[train_idx, :], reg_xy * L, reg_depth * L_depth], axis=0
        )
        Q = np.linalg.inv(X_train.T @ X_train) @ X_train.T

        Y_train = np.concatenate(
            [
                resps[train_idx, :],
                np.zeros((L.shape[0], resps.shape[1])),
                np.zeros((L_depth.shape[0], resps.shape[1])),
            ],
            axis=0,
        )
        coef = Q @ Y_train
        coefs.append(coef)

        if validation:
            idxs = [train_idx, validation_idx, test_idx]
        else:
            idxs = [train_idx, test_idx]
        for isplit, idx in enumerate(idxs):
            Y_pred[idx, :, isplit] = X[idx, :] @ coef
    # calculate R2
    r2 = np.zeros((resps.shape[1], n_splits)) * np.nan
    for isplit in range(n_splits):
        use_idx = np.isfinite(Y_pred[:, 0, isplit])
        residual_var = np.sum(
            (Y_pred[use_idx, :, isplit] - resps[use_idx, :]) ** 2,
            axis=0,
        )
        total_var = np.sum(
            (resps[use_idx, :] - np.mean(resps[use_idx, :], axis=0)) ** 2, axis=0
        )
        r2[:, isplit] = 1 - residual_var / total_var
    return coefs, r2


def fit_3d_rfs_hyperparam_tuning(
    imaging_df,
    frames,
    reg_xys=[20, 40, 80, 160, 320],
    reg_depths=[20, 40, 80, 160, 320],
    shift_stim=2,
    use_col="dffs",
    k_folds=5,
    tune_separately=True,
    validation=True,
    r2_threshold=0.01,
):
    """Fit 3D receptive fields using regularized least squares regression, with hyperparameter tuning.
    Runs on all ROIs in parallel.

    Args:
        imaging_df (pd.DataFrame): dataframe that contains info for each imaging volume.
        frames (np.array): array of frames
        reg_xys (list): a list of regularization constant for spatial regularization
        reg_depths (list): a list of regularization constant for depth regularization
        shift_stim (int): number of frames to shift the stimulus by.
            This is to account for the delay between the stimulus and the response.
            Defaults to 2.
        use_col (str): column in imaging_df to use for fitting. Defaults to "dffs".
        k_folds (int): number of folds for cross validation. Defaults to 5.
        tune_separately (bool): whether to tune hyperparameters separately for each ROI. Defaults to True.
        validation (bool): whether to include a validation set for hyperparameter tuning. Defaults to False.
        r2_threshold (float): threshold for the minimum R2 for a ROI to be considered good. Defaults to 0.01.

    Returns:
        coef (np.array): array of coefficients for each pixel, ndepths x (ndepths x nazi x nele + 1) x ncells
        r2 (list): list of arrays of r2 for each ROI for training, validation and test sets, ncells x 2
        best_reg_xys (np.array): array of best reg_xy for each ROI
        best_reg_depths (np.array): array of best reg_depth for each ROI

    """

    all_coef = []
    all_r2s = []
    hyperparams = []
    good_neuron_percs = np.zeros((len(reg_xys), len(reg_depths)))
    nrois = imaging_df.loc[0, "dffs"].shape[1]
    for i, reg_xy in enumerate(reg_xys):
        for j, reg_depth in enumerate(reg_depths):
            print(f"fitting reg_xy: {reg_xy}, reg_depth: {reg_depth}")
            coef, r2 = fit_3d_rfs(
                imaging_df,
                frames,
                reg_xy=reg_xy,
                reg_depth=reg_depth,
                shift_stim=shift_stim,
                use_col=use_col,
                k_folds=k_folds,
                validation=validation,
            )
            good_neuron_percs[i, j] = np.mean(r2[:, 1] > r2_threshold)
            all_coef.append(np.stack(coef))
            all_r2s.append(r2)
            hyperparams.append([reg_xy, reg_depth])
    if not tune_separately:
        max_idx = np.argmax(good_neuron_percs)
        best_reg_xy, best_reg_depth = hyperparams[max_idx]
        print(
            f"Best param found for all ROIs: "
            f"reg_xy: {best_reg_xy}, "
            f"reg_depth: {best_reg_depth}, "
            f"R2>{r2_threshold}: {good_neuron_percs[max_idx]:.4f}"
        )
        coef = all_coef[max_idx]
        best_reg_xys = np.ones(nrois) * best_reg_xy
        best_reg_depths = np.ones(nrois) * best_reg_depth
    else:
        coef = np.zeros_like(all_coef[0])
        best_hyperparam_idxs = np.argmax(np.stack(all_r2s, axis=0)[:, :, 1], axis=0)
        best_reg_xys = np.zeros(nrois)
        best_reg_depths = np.zeros(nrois)
        for iroi in range(nrois):
            [best_reg_xy, best_reg_depth] = hyperparams[best_hyperparam_idxs[iroi]]
            print(
                f"Best param found for ROI {iroi}: "
                f"reg_xy: {best_reg_xy}, "
                f"reg_depth: {best_reg_depth}"
            )
            best_reg_xys[iroi] = best_reg_xy
            best_reg_depths[iroi] = best_reg_depth
            coef[:, :, iroi] = all_coef[best_hyperparam_idxs[iroi]][:, :, iroi]
            r2[iroi, :] = all_r2s[best_hyperparam_idxs[iroi]][iroi, :]
    return coef, r2, best_reg_xys, best_reg_depths


def fit_3d_rfs_ipsi(
    imaging_df,
    frames,
    best_reg_xys,
    best_reg_depths,
    shift_stim=2,
    use_col="dffs",
    k_folds=5,
    validation=False,
):
    """Fit 3D receptive fields using the ipsilateral side of stimuli using regularized least squares regression, using the best set of hyperparameter of the contralateral side.
    Runs on all ROIs in parallel.

    Args:
        imaging_df (pd.DataFrame): dataframe that contains info for each imaging volume.
        frames (np.array): array of frames
        best_reg_xys (list): a list of best regularization constant for spatial regularization from the contra side fitting.
        best_reg_depths (list): a list of best regularization constant for depth regularization from the contra side fitting.
        shift_stim (int): number of frames to shift the stimulus by.
            This is to account for the delay between the stimulus and the response.
            Defaults to 2.
        use_col (str): column in imaging_df to use for fitting. Defaults to "dffs".
        k_folds (int): number of folds for cross validation. Defaults to 5.
        validation (bool): whether to include a validation set for hyperparameter tuning. Defaults to False.

    Returns:
        coef (np.array): array of coefficients for each pixel, ndepths x (ndepths x nazi x nele + 1) x ncells
        r2 (list): list of arrays of r2 for each ROI for training, validation and test sets, ncells x 2

    """

    best_regs = np.stack([best_reg_xys, best_reg_depths], axis=1)
    coef_temp, r2_temp = fit_3d_rfs(
        imaging_df,
        frames,
        reg_xy=80,
        reg_depth=40,
        shift_stim=shift_stim,
        use_col=use_col,
        k_folds=k_folds,
        validation=validation,
    )
    coef = np.zeros_like(np.stack(coef_temp))
    r2 = np.zeros_like(np.stack(r2_temp))
    for best_reg in np.unique(best_regs, axis=0):
        best_reg_neurons = np.where(np.all(best_reg == best_regs, axis=1))[0]
        print(
            f"Fit with best param for {len(best_reg_neurons)} neurons: reg_xy: {best_reg[0]}, reg_depth: {best_reg[1]}"
        )
        coef_temp, r2_temp = fit_3d_rfs(
            imaging_df,
            frames,
            reg_xy=best_reg[0],
            reg_depth=best_reg[1],
            shift_stim=shift_stim,
            use_col=use_col,
            k_folds=k_folds,
            choose_rois=best_reg_neurons,
            validation=validation,
        )
        coef[:, :, best_reg_neurons] = np.stack(coef_temp)
        r2[best_reg_neurons, :] = r2_temp
    return coef, r2


def find_sig_rfs(coef, coef_ipsi, n_std=5):
    """Find the neurons with a significant RF (compared to ipsi side)

    Args:
        coef (_type_): _description_
        coef_ipsi (_type_): _description_
        n_std (int, optional): _description_. Defaults to 5.

    Returns:
        _type_: _description_
    """
    coef_mean = np.mean(np.stack(coef, axis=2), axis=2)
    coef_ipsi_mean = np.mean(np.stack(coef_ipsi, axis=2), axis=2)

    threshold = n_std * np.std(coef_ipsi_mean[:-1, :], axis=0) + np.mean(
        coef_ipsi_mean[:-1, :], axis=0
    )
    sig = np.max(coef_mean[:-1, :], axis=0) > threshold
    sig_ipsi = np.max(coef_ipsi_mean[:-1, :], axis=0) > threshold

    return sig, sig_ipsi


def fit_3d_rfs_parametric(coef, nx, ny, nz, model="gaussian"):
    (zs, ys, xs) = np.meshgrid(
        np.arange(nz),
        np.arange(ny),
        np.arange(nx),
        indexing="ij",
    )
    if model == "gaussian":
        func = partial(gaussian_3d_rf, min_sigma=0.25)
    else:
        func = partial(gabor_3d_rf, min_sigma=0.25)

    coef_fit = coef.copy()
    params = []
    # lower_bounds = Gaussian3DRFParams(
    #     log_amplitude=-np.inf,
    #     x0=0,
    #     y0=0,
    #     log_sigma_x2=-np.inf,
    #     log_sigma_y2=-np.inf,
    #     theta=0,
    #     offset=-np.inf,
    #     z0=0,
    #     log_sigma_z=-np.inf,
    # )
    # upper_bounds = Gaussian3DRFParams(
    #     log_amplitude=np.inf,
    #     x0=nx,
    #     y0=ny,
    #     log_sigma_x2=np.inf,
    #     log_sigma_y2=np.inf,
    #     theta=np.pi / 2,
    #     offset=np.inf,
    #     z0=nz,
    #     log_sigma_z=np.inf,
    # )
    # TODO using bounds currently is not working well
    for roi in tqdm(range(coef.shape[1])):
        c = np.reshape(coef[:-1, roi], (nz, ny, nx))
        # get the index of the maximum of c
        idepth, iy, ix = np.unravel_index(np.argmax(c), c.shape)
        if model == "gaussian":
            p0 = Gaussian3DRFParams(
                log_amplitude=np.log(c.max()),
                x0=ix,
                y0=iy,
                log_sigma_x2=0,
                log_sigma_y2=0,
                theta=0,
                offset=0,
                z0=idepth,
                log_sigma_z=0,
            )
        else:
            p0 = Gabor3DRFParams(
                log_amplitude=np.log(c.max()),
                x0=ix,
                y0=iy,
                log_sigma_x2=0,
                log_sigma_y2=0,
                theta=0,
                offset=0,
                log_sf=0,
                alpha=0,
                phase=0,
                z0=idepth,
                log_sigma_z=0,
            )
        try:
            popt = curve_fit(
                func,
                (xs.flatten(), ys.flatten(), zs.flatten()),
                c.flatten(),
                p0=p0,
            )[0]
        except RuntimeError:
            print(f"Warning: failed to fit gaussian to ROI {roi}")
            popt = p0
        coef_fit[:-1, roi] = func((xs.flatten(), ys.flatten(), zs.flatten()), *popt)
        params.append(popt)
    return coef_fit, params


def get_relevant_recordings(
    recording_name, flexilims_session, harp_is_in_recording, use_onix
):
    """Get the recording, harp recording and onix recording for a given recording name.

    Args:
        recording_name (str): name of the recording.
        flexilims_session (flexilims_session): flexilims session.
        harp_is_in_recording (bool): if True, harp is in the same recording as the imaging. Defaults to True.
        use_onix (bool): if True, use onix recording for synchronisation. Defaults to False.

    Returns:
        (recording, harp_recording, onix_rec): tuple of recording, harp recording and onix recording.
    """
    recording = flz.get_entity(
        datatype="recording",
        name=recording_name,
        flexilims_session=flexilims_session,
    )

    if harp_is_in_recording:
        harp_recording = recording
    else:
        harp_recording = flz.get_children(
            parent_id=recording.origin_id,
            children_datatype="recording",
            flexilims_session=flexilims_session,
            filter=dict(protocol="harpdata"),
        )
        assert (
            len(harp_recording) == 1
        ), f"{len(harp_recording)} harp recording(s) found for {recording_name}"
        harp_recording = harp_recording.iloc[0]

    if use_onix:
        onix_rec = flz.get_children(
            parent_id=recording.origin_id,
            children_datatype="recording",
            flexilims_session=flexilims_session,
            filter=dict(protocol="onix"),
        )
        assert (
            len(onix_rec) == 1
        ), f"{len(onix_rec)} onix recording(s) found for {recording_name}"
        onix_rec = onix_rec.iloc[0]
    else:
        onix_rec = None

    return recording, harp_recording, onix_rec
>>>>>>> 1650040d
<|MERGE_RESOLUTION|>--- conflicted
+++ resolved
@@ -1,2509 +1,1271 @@
-<<<<<<< HEAD
-from functools import partial
-
-import flexiznam as flz
-import numpy as np
-import pandas as pd
-from scipy.optimize import curve_fit
-from scipy.stats import mode, zscore
-from sklearn.model_selection import StratifiedKFold, train_test_split
-from tqdm import tqdm
-import gc
-
-from cottage_analysis.analysis.fit_gaussian_blob import (
-    Gabor3DRFParams,
-    Gaussian3DRFParams,
-    gabor_3d_rf,
-    gaussian_3d_rf,
-)
-from cottage_analysis.utilities.misc import get_str_or_recording
-from cottage_analysis.io_module.visstim import get_param_log
-
-print = partial(print, flush=True)
-from scipy.stats import mode
-from sklearn.model_selection import StratifiedKFold, train_test_split
-
-from cottage_analysis.preprocessing import synchronisation
-
-
-def find_valid_frames(frame_times, trials_df, verbose=True):
-    """Find frame numbers that are valid (not gray period, or not before or after the imaging frames) and used for regenerating sphere stimuli.
-
-    Args:
-        frame_times (np.array): Array of time at which the frame should be regenerated
-        trials_df (pd.DataFrame): Dataframe contains information for each trial.
-        verbose (bool, optional): Print information. Defaults to True.
-
-    Returns:
-        frame_indices (np.array): Array of valid frame indices.
-    """
-    # for frames before and after the protocol, keep them 0s
-    before = frame_times < trials_df.imaging_harptime_stim_start.iloc[0]
-    after = frame_times > trials_df.imaging_harptime_stim_stop.iloc[-1]
-    if verbose:
-        print(
-            "Ignoring %d frames before and %d after the stimulus presentation"
-            % (np.sum(before), np.sum(after))
-        )
-    valid_frames = ~before & ~after
-
-    trial_index = (
-        trials_df.imaging_harptime_stim_start.searchsorted(frame_times, side="right")
-        - 1
-    )
-    trial_index = np.clip(trial_index, 0, len(trials_df) - 1)
-    trial_end = trials_df.loc[trial_index, "imaging_harptime_stim_stop"].values
-    grey_time = frame_times - trial_end > 0
-    if verbose:
-        print(
-            "Ignoring %d frames in grey inter-trial intervals"
-            % np.sum(grey_time & valid_frames)
-        )
-    valid_frames = valid_frames & (~grey_time)
-    frame_indices = np.where(valid_frames)[0]
-
-    return frame_indices
-
-
-def regenerate_frames(
-    frame_times,
-    trials_df,
-    vs_df,
-    param_logger,
-    time_column="HarpTime",
-    resolution=1,
-    sphere_size=10,
-    azimuth_limits=(-120, 120),
-    elevation_limits=(-40, 40),
-    verbose=True,
-    output_datatype="int16",
-    output=None,
-):
-    """Regenerate frames of sphere stimulus
-
-    Args:
-        frame_times (np.array): Array of time at which the frame should be regenerated.
-        trials_df (pd.DataFrame): Dataframe contains information for each trial.
-        vs_df (pd.DataFrame): Dataframe contains information for each monitor frame.
-        param_logger (pd.DataFrame): Params saved by Bonsai logger
-        time_column (str): Name of the column containing timing information in
-                           dataframes (Default: 'HarpTime')
-        resolution (float): size of a pixel in degrees
-        sphere_size (float): size of a sphere in degrees
-        azimuth_limits ([float, float]): Minimum and maximum azimuth of the display
-        elevation_limits ([float, float]): Minimum and maximum elevation of the display
-        verbose (bool): Print information
-        output_datatype (type): datatype of the output. Use bool to have binary
-                                sphere/no sphere output. int for seeing sphere overlap.
-                                Not used if output is provided
-        output (np.array): Array to add output. Will be done inplace
-
-    Returns:
-        virtual_screen (np.array): an array of [elevation, azimuth] with spheres added.
-    """
-    frame_times = np.array(frame_times, ndmin=1)
-    mouse_pos_cm = (
-        vs_df["eye_z"].values * 100
-    )  # (np.array): position of the mouse in cm
-    mouse_pos_time = vs_df[
-        "monitor_harptime"
-    ].values  # (np.array): time of each mouse_pos_cm sample
-
-    out_shape = (
-        len(frame_times),
-        int((elevation_limits[1] - elevation_limits[0]) / resolution),
-        int((azimuth_limits[1] - azimuth_limits[0]) / resolution),
-    )
-    if output is None:
-        output = np.zeros(out_shape, dtype=output_datatype)
-    else:
-        assert output.shape == out_shape
-
-    # Find frame indices that are not grey and within the imaging time.
-    trial_index = (
-        trials_df.imaging_harptime_stim_start.searchsorted(frame_times, side="right")
-        - 1
-    )
-    trial_index = np.clip(trial_index, 0, len(trials_df) - 1)
-    frame_indices = find_valid_frames(frame_times, trials_df, verbose=verbose)
-    # If the imaging frame is after the last found monitor frame, use the time for the
-    # last imaging frame time that's before the last found monitor frame
-    if len(np.where(frame_times > mouse_pos_time[-1])[0]) > 0:
-        print(
-            f"WARNING: {len(np.where(frame_times > mouse_pos_time[-1])[0])} "
-            "imaging frames are after the last found monitor frame. Using the time for "
-            "the last imaging frame time that's before the last found monitor frame."
-        )
-    frame_times[np.where(frame_times > mouse_pos_time[-1])[0]] = frame_times[
-        np.where(frame_times <= mouse_pos_time[-1])[0][-1]
-    ]
-    mouse_position = mouse_pos_cm[mouse_pos_time.searchsorted(frame_times)]
-
-    # now process the valid frames
-    log_ends = param_logger[time_column].searchsorted(frame_times)
-    for frame_index in tqdm(frame_indices):
-        corridor = trials_df.loc[int(trial_index[frame_index])]
-        logger = param_logger.iloc[
-            corridor.param_log_start : np.max(
-                [log_ends[frame_index], corridor.param_log_start + 1]
-            )
-        ]
-        sphere_coordinates = np.array(logger[["X", "Y", "Z"]].values, dtype=float)
-        sphere_coordinates[:, 2] = (
-            sphere_coordinates[:, 2] - mouse_position[frame_index]
-        )
-
-        this_frame = draw_spheres(
-            sphere_x=sphere_coordinates[:, 0],
-            sphere_y=sphere_coordinates[:, 1],
-            sphere_z=sphere_coordinates[:, 2],
-            depth=float(corridor.depth) * 100,
-            resolution=float(resolution),
-            sphere_size=float(sphere_size),
-            azimuth_limits=np.array(azimuth_limits, dtype=float),
-            elevation_limits=np.array(elevation_limits, dtype=float),
-        )
-        if this_frame is None:
-            this_frame = np.zeros((out_shape[1], out_shape[2]))
-            print(f"Warning: failed to reconstruct frame {frame_index}")
-        output[frame_index] = this_frame
-
-    return output
-
-
-def draw_spheres(
-    sphere_x,
-    sphere_y,
-    sphere_z,
-    depth,
-    resolution=0.1,
-    sphere_size=10,
-    azimuth_limits=(-120, 120),
-    elevation_limits=(-40, 40),
-):
-    """Recreate stimulus for a single frame from corrected sphere position
-
-    Given the positions of the spheres relative to the mouse and the corridor depth,
-    recreate a single frame
-
-    Args:
-        sphere_x (np.array): X positions for all spheres on the frame
-        sphere_y (np.array): Y positions for all spheres on the frame
-        sphere_z (np.array): Z positions for all spheres on the frame
-        depth (float): Depth for that corridor. Used for size adjustement
-        resolution (float): size of a pixel in degrees
-        sphere_size (float): size of a sphere in degrees
-        azimuth_limits ([float, float]): Minimum and maximum azimuth of the display
-        elevation_limits ([float, float]): Minimum and maximum elevation of the display
-
-    Returns:
-        virtual_screen (np.array): an array of [elevation, azimuth] with spheres added.
-
-    """
-
-    radius, azimuth, elevation = cartesian_to_spherical(sphere_x, sphere_y, sphere_z)
-    # we switch from trigo circle, counterclockwise with 0 on the right to azimuth,
-    # clockwise with 0 in front
-    az_compas = np.mod(-(azimuth - 90), 360)
-    az_compas[az_compas > 180] = az_compas[az_compas > 180] - 360
-
-    # now prepare output
-    azi_n = int((azimuth_limits[1] - azimuth_limits[0]) / resolution)
-    ele_n = int((elevation_limits[1] - elevation_limits[0]) / resolution)
-
-    # find if the sphere is on the screen, that means in the -120 +120 azimuth range
-    in_screen = (az_compas > azimuth_limits[0]) & (az_compas < azimuth_limits[1])
-    # and in the -40, 40 elevation range
-    in_screen = in_screen & (
-        (elevation > elevation_limits[0]) & (elevation < elevation_limits[1])
-    )
-    if not np.any(in_screen):
-        return
-
-    # convert `in_screen` spheres in pixel space
-    az_on_screen = (az_compas[in_screen] - azimuth_limits[0]) / resolution
-    el_on_screen = (elevation[in_screen] - elevation_limits[0]) / resolution
-    size = depth / radius[in_screen] * sphere_size / resolution
-
-    xx, yy = np.meshgrid(np.arange(azi_n), np.arange(ele_n))
-    xx = np.outer(xx.reshape(-1), np.ones(len(az_on_screen)))
-    yy = np.outer(yy.reshape(-1), np.ones(len(el_on_screen)))
-    ok = (xx - az_on_screen) ** 2 + (yy - el_on_screen) ** 2 - size**2
-    ok = ok <= 0
-    # When plotting output, the origin (for lowest azimuth and elevation) is at lower left
-    return np.any(ok, axis=1).reshape((ele_n, azi_n))
-
-
-def cartesian_to_spherical(x, y, z):
-    """Transform cartesian X, Y, Z bonsai coordinate to spherical
-
-    Args:
-        x (np.array): x position from bonsai. Positive is to the right of the mouse
-        y (np.array): y position from bonsai. Positive is above the mouse
-        z (np.array): z position from bonsai. Positive is in front of the mouse
-
-    Returns:
-        radius (np.array): radius, same unit as x,y,z
-        azimuth (np.array): azimuth angle in trigonometric coordinates (0 is to the
-                            right of the mouse, positive is counterclockwise, towards
-                            the nose)
-        elevation (np.array): elevation angle. 0 is in front of the mouse, positive
-                              towards the top.
-    """
-    radius = np.sqrt(x**2 + y**2 + z**2)
-    azimuth = np.arctan2(z, x)
-    elevation = np.arctan2(y, np.sqrt(x**2 + z**2))
-
-    azimuth = np.degrees(azimuth)
-    elevation = np.degrees(elevation)
-    return radius, azimuth, elevation
-
-
-def calculate_optic_flow_angle(r, r_new, distance):
-    angle = np.arccos((r**2 + r_new**2 - distance**2) / (2 * r * r_new))
-    return angle
-
-
-def _meshgrid(x, y):
-    xx = np.empty(shape=(x.size, y.size), dtype=x.dtype)
-    yy = np.empty(shape=(x.size, y.size), dtype=y.dtype)
-    for j in range(y.size):
-        for k in range(x.size):
-            xx[j, k] = k  # change to x[k] if indexing xy
-            yy[j, k] = j  # change to y[j] if indexing xy
-    return xx, yy
-
-
-def format_imaging_df(recording, imaging_df):
-    """Format sphere params in imaging_df.
-
-    Args:
-        recording (Series): recording entry returned by flexiznam.get_entity(name=recording_name, project_id=project).
-        imaging_df (pd.DataFrame): dataframe that contains info for each monitor frame.
-
-    Returns:
-        DataFrame: contains information for each monitor frame and vis-stim.
-
-    """
-    if "Radius" in imaging_df.columns:
-        imaging_df = imaging_df.rename(columns={"Radius": "depth"})
-    elif "Depth" in imaging_df.columns:
-        imaging_df = imaging_df.rename(columns={"Depth": "depth"})
-    # Indicate whether it's a closed loop or open loop session
-    if "Playback" in recording.name:
-        imaging_df["closed_loop"] = 0
-    else:
-        imaging_df["closed_loop"] = 1
-    imaging_df["RS"] = (
-        imaging_df.mouse_z_harp.diff() / imaging_df.mouse_z_harptime.diff()
-    )
-    # average RS eye for each imaging volume
-    imaging_df["RS_eye"] = imaging_df.eye_z.diff() / imaging_df.monitor_harptime.diff()
-    imaging_df.depth = imaging_df.depth / 100  # convert cm to m
-    # OF for each imaging volume
-    imaging_df["OF"] = imaging_df.RS_eye / imaging_df.depth
-    return imaging_df
-
-
-def generate_trials_df(recording, imaging_df):
-    """Generate a DataFrame that contains information for each trial.
-
-    Args:
-        recording (Series): recording entry returned by flexiznam.get_entity(name=recording_name, project_id=project).
-        imaging_df(pd.DataFrame): dataframe that contains info for each imaging volume.
-
-    Returns:
-        DataFrame: contains information for each trial.
-
-    """
-
-    trials_df = pd.DataFrame(
-        columns=[
-            "trial_no",
-            "depth",
-            "closed_loop",
-            "imaging_harptime_stim_start",
-            "imaging_harptime_stim_stop",
-            "imaging_harptime_blank_start",
-            "imaging_harptime_blank_stop",
-            "imaging_stim_start",
-            "imaging_stim_stop",
-            "imaging_blank_start",
-            "imaging_blank_stop",
-            "imaging_blank_pre_start",
-            "imaging_blank_pre_stop",
-            "RS_stim",  # actual running speed, m/s
-            "RS_blank",
-            "RS_blank_pre",
-            "RS_eye_stim",  # virtual running speed, m/s
-            "OF_stim",  # optic flow speed = RS/depth, rad/s
-            "dff_stim",
-            "dff_blank",
-            "dff_blank_pre",
-            "mouse_z_harp_stim",
-            "mouse_z_harp_blank",
-            "mouse_z_harp_blank_pre",
-        ]
-    )
-
-    # Find the change of depth
-    imaging_df["stim"] = np.nan
-    imaging_df.loc[imaging_df.depth.notnull(), "stim"] = 1
-    imaging_df.loc[imaging_df.depth < 0, "stim"] = 0
-    imaging_df_simple = imaging_df[
-        (imaging_df["stim"].diff() != 0) & (imaging_df["stim"]).notnull()
-    ].copy()
-    imaging_df_simple.depth = np.round(imaging_df_simple.depth, 2)
-
-    # Find frame or volume of imaging_df for trial start and stop
-    # (depending on whether return_volume=True in generate_imaging_df)
-    blank_time = 10
-    start_volume_stim = imaging_df_simple[
-        (imaging_df_simple["stim"] == 1)
-    ].imaging_frame.values
-    start_volume_blank = imaging_df_simple[
-        (imaging_df_simple["stim"] == 0)
-    ].imaging_frame.values
-    if len(start_volume_stim) != len(
-        start_volume_blank
-    ):  # if trial start and blank numbers are different
-        if (
-            len(start_volume_stim) - len(start_volume_blank)
-        ) == 1:  # last trial is not complete when stopping the recording
-            stop_volume_blank = start_volume_stim[1:] - 1
-            start_volume_stim = start_volume_stim[: len(start_volume_blank)]
-        else:  # something is wrong
-            print("Warning: incorrect stimulus trial structure! Double check!")
-    else:  # if trial start and blank numbers are the same
-        stop_volume_blank = start_volume_stim[1:] - 1
-        last_blank_stop_time = (
-            imaging_df.loc[start_volume_blank[-1]].imaging_harptime + blank_time
-        )
-        stop_volume_blank = np.append(
-            stop_volume_blank,
-            (np.abs(imaging_df.imaging_harptime - last_blank_stop_time)).idxmin(),
-        )
-    stop_volume_stim = start_volume_blank - 1
-    start_volume_blank_pre = np.append(0, start_volume_blank[:-1])
-    stop_volume_blank_pre = start_volume_stim - 1
-    # Assign trial no, depth, start/stop time, start/stop imaging volume to trials_df
-    # harptime are imaging trigger harp time
-    trials_df.trial_no = np.arange(len(start_volume_stim))
-    trials_df.depth = pd.Series(imaging_df.loc[start_volume_stim].depth.values)
-    trials_df.imaging_harptime_stim_start = imaging_df.loc[
-        start_volume_stim
-    ].imaging_harptime.values
-    trials_df.imaging_harptime_stim_stop = imaging_df.loc[
-        stop_volume_stim
-    ].imaging_harptime.values
-    trials_df.imaging_harptime_blank_start = imaging_df.loc[
-        start_volume_blank
-    ].imaging_harptime.values
-    trials_df.imaging_harptime_blank_stop = imaging_df.loc[
-        stop_volume_blank
-    ].imaging_harptime.values
-
-    trials_df.imaging_stim_start = pd.Series(start_volume_stim)
-    trials_df.imaging_stim_stop = pd.Series(stop_volume_stim)
-    trials_df.imaging_blank_start = pd.Series(start_volume_blank)
-    trials_df.imaging_blank_stop = pd.Series(stop_volume_blank)
-    trials_df.imaging_blank_pre_start = pd.Series(start_volume_blank_pre)
-    trials_df.imaging_blank_pre_stop = pd.Series(stop_volume_blank_pre)
-    # If the blank stop of last trial is beyond the number of imaging frames
-    if np.isnan(trials_df.imaging_blank_stop.iloc[-1]):
-        trials_df.imaging_blank_stop.iloc[-1] = len(imaging_df) - 1
-    # Get rid of the overlap of imaging frame no. between different trials
-    mask = trials_df.imaging_stim_start == trials_df.imaging_blank_stop.shift(1)
-    trials_df.loc[mask, "imaging_stim_start"] += 1
-
-    # Assign protocol to trials_df
-    if "Playback" in recording.name:
-        trials_df.closed_loop = 0
-    else:
-        trials_df.closed_loop = 1
-
-    def assign_values_to_df(trials_df, imaging_df, column_name, epoch):
-        trials_df[f"{column_name}_{epoch}"] = trials_df.apply(
-            lambda x: imaging_df[column_name]
-            .loc[int(x[f"imaging_{epoch}_start"]) : int(x[f"imaging_{epoch}_stop"])]
-            .values,
-            axis=1,
-        )
-        return trials_df
-
-    columns_to_assign = ["mouse_z_harp", "mouse_z_harp", "RS", "RS_eye", "OF"]
-    for epoch in ["stim", "blank", "blank_pre"]:
-        for column in columns_to_assign:
-            if column != "OF" or column != "RS_eye" or epoch == "stim":
-                trials_df = assign_values_to_df(trials_df, imaging_df, column, epoch)
-        trials_df[f"dff_{epoch}"] = trials_df.apply(
-            lambda x: np.stack(
-                imaging_df.dffs.loc[
-                    int(x[f"imaging_{epoch}_start"]) : int(x[f"imaging_{epoch}_stop"])
-                ]
-            ).squeeze(),
-            axis=1,
-        )
-
-    # Rename
-    trials_df = trials_df.drop(columns=["imaging_blank_start"])
-
-    return trials_df
-
-
-def search_param_log_trials(
-    harp_recording, trials_df, flexilims_session, vis_stim_recording=None
-):
-    """Add the start param logger row and stop param logger row to each trial.
-    This is required for regenerate_spheres.
-
-    Args:
-        harp_recording (Series or str): Harp recording
-        trials_df (pd.DataFrane): Dataframe that contails information for each trial.
-        flexilims_session (flexilims_session): flexilims session.
-        vis_stim_recording (Series or str, optional): Visual stimulation recording.
-            required if `recording` does not contain vis_stim info. Defaults to None.
-
-    Returns:
-        Dataframe: Dataframe that contails information for each trial.
-    """
-    harp_recording = get_str_or_recording(harp_recording, flexilims_session)
-    param_log = get_param_log(
-        flexilims_session,
-        vis_stim_recording=vis_stim_recording,
-        harp_recording=harp_recording,
-    )
-
-    # trial index for each row of param log
-    start_idx = (
-        trials_df.imaging_harptime_stim_start.searchsorted(param_log.HarpTime) - 1
-    )
-    start_idx = np.clip(start_idx, 0, len(trials_df) - 1)
-    start_idx = pd.Series(start_idx)
-    start_idx = start_idx[start_idx.diff() != 0].index.values
-    trials_df["param_log_start"] = start_idx
-
-    stop_idx = trials_df.imaging_harptime_stim_stop.searchsorted(param_log.HarpTime) - 1
-    stop_idx = pd.Series(stop_idx)
-    stop_idx = stop_idx[stop_idx.diff() != 0].index.values
-    if stop_idx[0] == 0:
-        stop_idx = stop_idx[1:]
-    stop_idx = stop_idx[: len(start_idx)]
-    trials_df["param_log_stop"] = stop_idx
-
-    return trials_df
-
-
-def sync_all_recordings(
-    session_name,
-    flexilims_session=None,
-    project=None,
-    filter_datasets=None,
-    recording_type="two_photon",
-    protocol_base="SpheresPermTubeReward",
-    photodiode_protocol=5,
-    return_volumes=True,
-    harp_is_in_recording=True,
-    use_onix=False,
-    conflicts="skip",
-    sync_kwargs=None,
-    ephys_kwargs=None,
-):
-    """Concatenate synchronisation results for all recordings in a session.
-
-    Args:
-        session_name (str): {mouse}_{session}
-        flexilims_session (flexilims_session, optional): flexilims session. Defaults to None.
-        project (str): project name. Defaults to None. Must be provided if flexilims_session is None.
-        filter_datasets (dict): dictionary of filter keys and values to filter for the desired suite2p dataset (e.g. {'anatomical':3}) Default to None.
-        recording_type (str, optional): Type of the recording. Defaults to "two_photon".
-        protocol_base (str, optional): Base of the protocol. Defaults to "SpheresPermTubeReward".
-        photodiode_protocol (int): number of photodiode quad colors used for monitoring frame refresh.
-            Either 2 or 5 for now. Defaults to 5.
-        return_volumes (bool): if True, return only the first frame of each imaging volume. Defaults to True.
-        harp_is_in_recording (bool): if True, harp is in the same recording as the imaging. Defaults to True.
-        use_onix (bool): if True, use onix recording for synchronisation. Defaults to False.
-        conflicts (str): how to handle conflicts. Defaults to "skip".
-        sync_kwargs (dict): kwargs for synchronisation.generate_vs_df. Defaults to None.
-        return_multiunit (bool): if True, process multiunit activity. Defaults to False.
-        ephys_kwargs (dict): Keyword arguments for synchronisation.generate_spike_rate_df.
-            `return_multiunit` or `exp_sd` for instance. Defaults to None.
-
-    Returns:
-        (pd.DataFrame, pd.DataFrame): tuple of two dataframes, one concatenated vs_df for all recordings, one concatenated trials_df for all recordings.
-    """
-    assert flexilims_session is not None or project is not None
-    if flexilims_session is None:
-        flexilims_session = flz.get_flexilims_session(project_id=project)
-
-    exp_session = flz.get_entity(
-        datatype="session", name=session_name, flexilims_session=flexilims_session
-    )
-    recordings = flz.get_entities(
-        datatype="recording",
-        origin_id=exp_session["id"],
-        query_key="recording_type",
-        query_value=recording_type,
-        flexilims_session=flexilims_session,
-    )
-    recordings = recordings[recordings.name.str.contains(protocol_base)]
-
-    load_onix = False if recording_type == "two_photon" else True
-    for i, recording_name in enumerate(recordings.name):
-        print(f"Processing recording {i+1}/{len(recordings)}")
-        recording, harp_recording, onix_rec = get_relevant_recordings(
-            recording_name, flexilims_session, harp_is_in_recording, load_onix
-        )
-        vs_df = synchronisation.generate_vs_df(
-            recording=recording,
-            photodiode_protocol=photodiode_protocol,
-            flexilims_session=flexilims_session,
-            harp_recording=harp_recording,
-            onix_recording=onix_rec if use_onix else None,
-            project=project,
-            conflicts=conflicts,
-            sync_kwargs=sync_kwargs,
-        )
-
-        if recording_type == "two_photon":
-            imaging_df = synchronisation.generate_imaging_df(
-                vs_df=vs_df,
-                recording=recording,
-                flexilims_session=flexilims_session,
-                filter_datasets=filter_datasets,
-                return_volumes=return_volumes,
-            )
-        else:
-            imaging_df = synchronisation.generate_spike_rate_df(
-                vs_df=vs_df,
-                onix_recording=onix_rec,
-                harp_recording=harp_recording,
-                flexilims_session=flexilims_session,
-                filter_datasets=filter_datasets,
-                **ephys_kwargs,
-            )
-
-        imaging_df = format_imaging_df(imaging_df=imaging_df, recording=recording)
-
-        trials_df = generate_trials_df(recording=recording, imaging_df=imaging_df)
-
-        trials_df = search_param_log_trials(
-            harp_recording=harp_recording,
-            trials_df=trials_df,
-            flexilims_session=flexilims_session,
-            vis_stim_recording=recording,
-        )
-
-        if i == 0:
-            vs_df_all = vs_df
-            trials_df_all = trials_df
-        else:
-            vs_df_all = pd.concat([vs_df_all, vs_df], ignore_index=True)
-            trials_df_all = pd.concat([trials_df_all, trials_df], ignore_index=True)
-    print(f"Finished concatenating vs_df and trials_df")
-
-    return vs_df_all, trials_df_all
-
-
-def regenerate_frames_all_recordings(
-    session_name,
-    flexilims_session=None,
-    project=None,
-    filter_datasets=None,
-    recording_type="two_photon",
-    protocol_base="SpheresPermTubeReward",
-    is_closedloop=1,
-    photodiode_protocol=5,
-    return_volumes=True,
-    resolution=5,
-    sync_kwargs=None,
-    harp_is_in_recording=True,
-    use_onix=False,
-    ephys_kwargs=None,
-):
-    """Concatenate regenerated frames for all recordings in a session.
-
-    Args:
-        session_name (str): {mouse}_{session}
-        flexilims_session (flexilims_session, optional): flexilims session. Defaults to None.
-        project (str): project name. Defaults to None. Must be provided if flexilims_session is None.
-        filter_datasets (dict): dictionary of filter keys and values to filter for the desired suite2p dataset (e.g. {'anatomical':3}) Default to None.
-        recording_type (str, optional): Type of the recording. Defaults to "two_photon".
-        protocol_base (str, optional): Base of the protocol. Defaults to "SpheresPermTubeReward".
-        is_closedloop (bool): if True, closed loop session. Defaults to True.
-        photodiode_protocol (int): number of photodiode quad colors used for monitoring frame refresh.
-            Either 2 or 5 for now. Defaults to 5.
-        return_volumes (bool): if True, return only the first frame of each imaging volume. Defaults to True.
-        resolution (float): size of a pixel in degrees
-        sync_kwargs (dict): kwargs for synchronisation.generate_vs_df. Defaults to None.
-        harp_is_in_recording (bool): if True, harp is in the same recording as the imaging. Defaults to True.
-        use_onix (bool): if True, use onix recording for synchronisation. Defaults to False.
-        ephys_kwargs (dict): Keyword arguments for synchronisation.generate_spike_rate_df.
-            `return_multiunit` or `exp_sd` for instance. Defaults to None.
-
-
-
-    Returns:
-        (np.array, pd.DataFrame): tuple, one concatenated regenerated frames for all recordings (nframes * y * x), one concatenated imaging_df for all recordings.
-    """
-    assert flexilims_session is not None or project is not None
-    if flexilims_session is None:
-        flexilims_session = flz.get_flexilims_session(project_id=project)
-
-    exp_session = flz.get_entity(
-        datatype="session", name=session_name, flexilims_session=flexilims_session
-    )
-    recordings = flz.get_entities(
-        datatype="recording",
-        origin_id=exp_session["id"],
-        query_key="recording_type",
-        query_value=recording_type,
-        flexilims_session=flexilims_session,
-    )
-    if is_closedloop:
-        recordings = recordings[
-            (recordings.name.str.contains(protocol_base))
-            & (~recordings.name.str.contains("Playback"))
-        ]
-    else:
-        recordings = recordings[
-            (recordings.name.str.contains(protocol_base + "Playback"))
-        ]
-    load_onix = False if recording_type == "two_photon" else True
-    for i, recording_name in enumerate(recordings.name):
-        recording, harp_recording, onix_rec = get_relevant_recordings(
-            recording_name, flexilims_session, harp_is_in_recording, load_onix
-        )
-        # Generate vs_df, imaging_df, trials_df for this recording
-        print(f"Regenerating frames for recording {i+1}/{len(recordings)}")
-        vs_df = synchronisation.generate_vs_df(
-            recording=recording,
-            photodiode_protocol=photodiode_protocol,
-            flexilims_session=flexilims_session,
-            harp_recording=harp_recording,
-            onix_recording=onix_rec if use_onix else None,
-            project=project,
-            sync_kwargs=sync_kwargs,
-        )
-
-        if recording_type == "two_photon":
-            imaging_df = synchronisation.generate_imaging_df(
-                vs_df=vs_df,
-                recording=recording,
-                flexilims_session=flexilims_session,
-                filter_datasets=filter_datasets,
-                return_volumes=return_volumes,
-            )
-        else:
-            imaging_df = synchronisation.generate_spike_rate_df(
-                vs_df=vs_df,
-                onix_recording=onix_rec,
-                harp_recording=harp_recording,
-                flexilims_session=flexilims_session,
-                filter_datasets=filter_datasets,
-                **ephys_kwargs,
-            )
-
-        imaging_df = format_imaging_df(recording=recording, imaging_df=imaging_df)
-
-        trials_df = generate_trials_df(recording=recording, imaging_df=imaging_df)
-
-        trials_df = search_param_log_trials(
-            harp_recording=harp_recording,
-            trials_df=trials_df,
-            flexilims_session=flexilims_session,
-            vis_stim_recording=recording,
-        )
-
-        # Load paramlog
-        param_log = get_param_log(
-            flexilims_session,
-            vis_stim_recording=recording,
-            harp_recording=harp_recording,
-        )
-
-        # Regenerate frames for this trial
-        sphere_size = (
-            10
-            * (vs_df.OriginalSize.unique()[~np.isnan(vs_df.OriginalSize.unique())][0])
-            / 0.087
-        )
-        assert not isinstance(sphere_size, list)
-        frames = regenerate_frames(
-            frame_times=imaging_df.imaging_harptime,
-            trials_df=trials_df,
-            vs_df=vs_df,
-            param_logger=param_log,
-            time_column="HarpTime",
-            resolution=resolution,
-            sphere_size=sphere_size,
-            azimuth_limits=(-120, 120),
-            elevation_limits=(-40, 40),
-            verbose=True,
-            output_datatype="int16",
-            output=None,
-            # flip_x=True,
-        )
-
-        if i == 0:
-            frames_all = frames
-            imaging_df_all = imaging_df
-        else:
-            frames_all = np.concatenate((frames_all, frames), axis=0)
-            imaging_df_all = pd.concat([imaging_df_all, imaging_df], ignore_index=True)
-    print(f"Finished concatenating regenerated frames and imaging_df")
-
-    return frames_all, imaging_df_all
-
-
-def laplace_matrix(nx, ny):
-    Ls = []
-    for x in range(nx):
-        for y in range(ny):
-            m = np.zeros((nx, ny))
-            m[x, y] = 4
-            if x > 0:
-                m[x - 1, y] = -1
-            if x < m.shape[0] - 1:
-                m[x + 1, y] = -1
-            if y > 0:
-                m[x, y - 1] = -1
-            if y < m.shape[1] - 1:
-                m[x, y + 1] = -1
-            Ls.append(m.flatten())
-    L = np.stack(Ls, axis=0)
-    return L
-
-
-def fit_3d_rfs(
-    imaging_df,
-    frames,
-    reg_xy=100,
-    reg_depth=20,
-    shift_stim=2,
-    use_col="dffs",
-    k_folds=5,
-    choose_rois=(),
-    validation=False,
-):
-    """Fit 3D receptive fields using regularized least squares regression, with only one set of hyperparameters.
-    Runs on all ROIs in parallel.
-
-    Args:
-        imaging_df (pd.DataFrame): dataframe that contains info for each imaging volume.
-        frames (np.array): array of frames
-        reg_xy (float): regularization constant for spatial regularization
-        reg_depth (float): regularization constant for depth regularization
-        shift_stim (int): number of frames to shift the stimulus by.
-            This is to account for the delay between the stimulus and the response.
-            Defaults to 2.
-        use_col (str): column in imaging_df to use for fitting. Defaults to "dffs".
-        k_folds (int): number of folds for cross validation. Defaults to 5.
-        choose_rois (list): a list of ROI indices to fit. Defaults to [], which means fit all ROIs.
-        validation (bool): whether to include a validation set for hyperparameter tuning. Defaults to False.
-
-    Returns:
-        coef (np.array): array of coefficients for each pixel, ndepths x (ndepths x nazi x nele + 1) x ncells
-        r2 (list): list of arrays of r2 for each ROI for training, validation and test sets, ncells x 2
-
-    """
-    resps = zscore(np.concatenate(imaging_df[use_col]), axis=0)
-    if len(choose_rois) > 0:
-        resps = resps[:, choose_rois]
-    depths = imaging_df.depth.unique()
-    depths = depths[~np.isnan(depths)]
-    depths = depths[depths > 0]
-    depths = np.sort(depths)
-    L = laplace_matrix(frames.shape[1], frames.shape[2])
-    Ls = []
-    Ls_depth = []
-
-    trial_idx = np.zeros_like(imaging_df.depth)
-    trial_idx = np.cumsum(
-        np.logical_and(np.abs(imaging_df.depth.diff()) > 0, imaging_df.depth > 0)
-    )
-    trial_idx[imaging_df.depth.isna()] = np.nan
-    trial_idx[imaging_df.depth < 0] = np.nan
-    imaging_df["trial_idx"] = trial_idx
-    # get the depth of the first row for each trial
-    depths_by_trial = imaging_df.groupby("trial_idx").first().depth
-    # convert to categorical codes
-    depths_by_trial.update(pd.Categorical(depths_by_trial).codes)
-    # convert index to int
-    depths_by_trial.index = depths_by_trial.index.astype(int)
-
-    X = np.zeros((frames.shape[0], frames.shape[1] * frames.shape[2] * depths.shape[0]))
-    for idepth, depth in enumerate(depths):
-        depth_idx = imaging_df.depth == depth
-        m = np.roll(np.reshape(frames, (frames.shape[0], -1)), shift_stim, axis=0)[
-            depth_idx, :
-        ]
-        # place m in the right columns of X
-        X[depth_idx, idepth * m.shape[1] : (idepth + 1) * m.shape[1]] = m
-        # add regularization penalty on the second derivative of the coefficients
-        # in X and Y
-        L_xy = np.zeros((L.shape[0], X.shape[1]))
-        L_xy[:, idepth * L.shape[1] : (idepth + 1) * L.shape[1]] = L
-        Ls.append(L_xy)
-        # add regularization penalty on the second derivative of the coefficients
-        # along the depth axis
-        L_depth = np.zeros((m.shape[1], X.shape[1]))
-        L_depth[:, idepth * m.shape[1] : (idepth + 1) * m.shape[1]] = (
-            np.identity(m.shape[1]) * 2
-        )
-        if idepth > 0:
-            L_depth[:, (idepth - 1) * m.shape[1] : idepth * m.shape[1]] = -np.identity(
-                m.shape[1]
-            )
-        if idepth < depths.shape[0] - 1:
-            L_depth[:, (idepth + 1) * m.shape[1] : (idepth + 2) * m.shape[1]] = (
-                -np.identity(m.shape[1])
-            )
-        Ls_depth.append(L_depth)
-
-    L = np.concatenate(Ls, axis=0)
-    L = np.concatenate([L, np.zeros((L.shape[0], 1))], axis=1)
-    L_depth = np.concatenate(Ls_depth, axis=0)
-    L_depth = np.concatenate([L_depth, np.zeros((L_depth.shape[0], 1))], axis=1)
-    # add bias
-    X = np.concatenate([X, np.ones((X.shape[0], 1))], axis=1)
-    coefs = []
-    # 0 for train and -1 for test, 1 for validation prediction
-    n_splits = 3 if validation else 2
-    Y_pred = np.zeros((resps.shape[0], resps.shape[1], n_splits)) * np.nan
-    # randomly split trials into training and test sets
-    stratified_kfold = StratifiedKFold(n_splits=k_folds, random_state=42, shuffle=True)
-    # Use validation set to select the best regularization parameters (train, val, test),
-    # or use test set to evaluate performance (train, test)
-    for train_trials, test_trials in stratified_kfold.split(
-        depths_by_trial.index, depths_by_trial.values
-    ):
-        if validation:
-            train_trials, validation_trials = train_test_split(
-                train_trials,
-                stratify=depths_by_trial.iloc[train_trials].values,
-                test_size=(1 / (k_folds - 1)),
-            )
-            validation_idx = np.isin(imaging_df.trial_idx, validation_trials)
-        train_idx = np.isin(imaging_df.trial_idx, train_trials)
-        test_idx = np.isin(imaging_df.trial_idx, test_trials)
-
-        X_train = np.concatenate(
-            [X[train_idx, :], reg_xy * L, reg_depth * L_depth], axis=0
-        )
-        Q = np.linalg.inv(X_train.T @ X_train) @ X_train.T
-
-        Y_train = np.concatenate(
-            [
-                resps[train_idx, :],
-                np.zeros((L.shape[0], resps.shape[1])),
-                np.zeros((L_depth.shape[0], resps.shape[1])),
-            ],
-            axis=0,
-        )
-        coef = Q @ Y_train
-        coefs.append(coef)
-
-        if validation:
-            idxs = [train_idx, validation_idx, test_idx]
-        else:
-            idxs = [train_idx, test_idx]
-        for isplit, idx in enumerate(idxs):
-            Y_pred[idx, :, isplit] = X[idx, :] @ coef
-    # calculate R2
-    r2 = np.zeros((resps.shape[1], n_splits)) * np.nan
-    for isplit in range(n_splits):
-        use_idx = np.isfinite(Y_pred[:, 0, isplit])
-        residual_var = np.sum(
-            (Y_pred[use_idx, :, isplit] - resps[use_idx, :]) ** 2,
-            axis=0,
-        )
-        total_var = np.sum(
-            (resps[use_idx, :] - np.mean(resps[use_idx, :], axis=0)) ** 2, axis=0
-        )
-        r2[:, isplit] = 1 - residual_var / total_var
-    return coefs, r2
-
-
-def fit_3d_rfs_hyperparam_tuning(
-    imaging_df,
-    frames,
-    reg_xys=[20, 40, 80, 160, 320],
-    reg_depths=[20, 40, 80, 160, 320],
-    shift_stim=2,
-    use_col="dffs",
-    k_folds=5,
-    tune_separately=True,
-    validation=True,
-    r2_threshold=0.01,
-):
-    """Fit 3D receptive fields using regularized least squares regression, with hyperparameter tuning.
-    Runs on all ROIs in parallel.
-
-    Args:
-        imaging_df (pd.DataFrame): dataframe that contains info for each imaging volume.
-        frames (np.array): array of frames
-        reg_xys (list): a list of regularization constant for spatial regularization
-        reg_depths (list): a list of regularization constant for depth regularization
-        shift_stim (int): number of frames to shift the stimulus by.
-            This is to account for the delay between the stimulus and the response.
-            Defaults to 2.
-        use_col (str): column in imaging_df to use for fitting. Defaults to "dffs".
-        k_folds (int): number of folds for cross validation. Defaults to 5.
-        tune_separately (bool): whether to tune hyperparameters separately for each ROI. Defaults to True.
-        validation (bool): whether to include a validation set for hyperparameter tuning. Defaults to False.
-        r2_threshold (float): threshold for the minimum R2 for a ROI to be considered good. Defaults to 0.01.
-
-    Returns:
-        coef (np.array): array of coefficients for each pixel, ndepths x (ndepths x nazi x nele + 1) x ncells
-        r2 (list): list of arrays of r2 for each ROI for training, validation and test sets, ncells x 2
-        best_reg_xys (np.array): array of best reg_xy for each ROI
-        best_reg_depths (np.array): array of best reg_depth for each ROI
-
-    """
-    depth_list = imaging_df.depth.dropna().unique()
-    depth_list = np.sort(depth_list[depth_list>0])
-    all_coef = np.zeros((len(reg_xys)*len(reg_depths), k_folds, frames.shape[1]*frames.shape[2]*len(depth_list)+1, imaging_df.loc[0, "dffs"].shape[1]))
-    all_r2s = np.zeros((len(reg_xys)*len(reg_depths), imaging_df.loc[0, "dffs"].shape[1], 2))
-    hyperparams = np.zeros((len(reg_xys)*len(reg_depths), 2))
-    good_neuron_percs = np.zeros((len(reg_xys), len(reg_depths)))
-    nrois = imaging_df.loc[0, "dffs"].shape[1]
-    idx=0
-    for i, reg_xy in enumerate(reg_xys):
-        for j, reg_depth in enumerate(reg_depths):
-            print(f"fitting reg_xy: {reg_xy}, reg_depth: {reg_depth}")
-            coef, r2 = fit_3d_rfs(
-                imaging_df,
-                frames,
-                reg_xy=reg_xy,
-                reg_depth=reg_depth,
-                shift_stim=shift_stim,
-                use_col=use_col,
-                k_folds=k_folds,
-                validation=validation,
-            )
-            gc.collect()
-            good_neuron_percs[i, j] = np.mean(r2[:, 1] > r2_threshold)
-            all_coef[idx] = np.stack(coef)
-            all_r2s[idx] = r2
-            hyperparams[idx] = [reg_xy, reg_depth]
-            # all_coef.append(np.stack(coef))
-            # all_r2s.append(r2)
-            # hyperparams.append([reg_xy, reg_depth])
-            idx+=1
-    if not tune_separately:
-        max_idx = np.argmax(good_neuron_percs)
-        best_reg_xy, best_reg_depth = hyperparams[max_idx]
-        print(
-            f"Best param found for all ROIs: "
-            f"reg_xy: {best_reg_xy}, "
-            f"reg_depth: {best_reg_depth}, "
-            f"R2>{r2_threshold}: {good_neuron_percs[max_idx]:.4f}"
-        )
-        coef = all_coef[max_idx]
-        best_reg_xys = np.ones(nrois) * best_reg_xy
-        best_reg_depths = np.ones(nrois) * best_reg_depth
-    else:
-        coef = np.zeros_like(all_coef[0])
-        best_hyperparam_idxs = np.argmax(np.stack(all_r2s, axis=0)[:, :, 1], axis=0)
-        best_reg_xys = np.zeros(nrois)
-        best_reg_depths = np.zeros(nrois)
-        for iroi in range(nrois):
-            [best_reg_xy, best_reg_depth] = hyperparams[best_hyperparam_idxs[iroi]]
-            print(
-                f"Best param found for ROI {iroi}: "
-                f"reg_xy: {best_reg_xy}, "
-                f"reg_depth: {best_reg_depth}"
-            )
-            best_reg_xys[iroi] = best_reg_xy
-            best_reg_depths[iroi] = best_reg_depth
-            coef[:, :, iroi] = all_coef[best_hyperparam_idxs[iroi]][:, :, iroi]
-            r2[iroi, :] = all_r2s[best_hyperparam_idxs[iroi]][iroi, :]
-    return coef, r2, best_reg_xys, best_reg_depths
-
-
-def fit_3d_rfs_ipsi(
-    imaging_df,
-    frames,
-    best_reg_xys,
-    best_reg_depths,
-    shift_stim=2,
-    use_col="dffs",
-    k_folds=5,
-    validation=False,
-):
-    """Fit 3D receptive fields using the ipsilateral side of stimuli using regularized least squares regression, using the best set of hyperparameter of the contralateral side.
-    Runs on all ROIs in parallel.
-
-    Args:
-        imaging_df (pd.DataFrame): dataframe that contains info for each imaging volume.
-        frames (np.array): array of frames
-        best_reg_xys (list): a list of best regularization constant for spatial regularization from the contra side fitting.
-        best_reg_depths (list): a list of best regularization constant for depth regularization from the contra side fitting.
-        shift_stim (int): number of frames to shift the stimulus by.
-            This is to account for the delay between the stimulus and the response.
-            Defaults to 2.
-        use_col (str): column in imaging_df to use for fitting. Defaults to "dffs".
-        k_folds (int): number of folds for cross validation. Defaults to 5.
-        validation (bool): whether to include a validation set for hyperparameter tuning. Defaults to False.
-
-    Returns:
-        coef (np.array): array of coefficients for each pixel, ndepths x (ndepths x nazi x nele + 1) x ncells
-        r2 (list): list of arrays of r2 for each ROI for training, validation and test sets, ncells x 2
-
-    """
-
-    best_regs = np.stack([best_reg_xys, best_reg_depths], axis=1)
-    coef_temp, r2_temp = fit_3d_rfs(
-        imaging_df,
-        frames,
-        reg_xy=80,
-        reg_depth=40,
-        shift_stim=shift_stim,
-        use_col=use_col,
-        k_folds=k_folds,
-        validation=validation,
-    )
-    coef = np.zeros_like(np.stack(coef_temp))
-    r2 = np.zeros_like(np.stack(r2_temp))
-    for best_reg in np.unique(best_regs, axis=0):
-        best_reg_neurons = np.where(np.all(best_reg == best_regs, axis=1))[0]
-        print(
-            f"Fit with best param for {len(best_reg_neurons)} neurons: reg_xy: {best_reg[0]}, reg_depth: {best_reg[1]}"
-        )
-        coef_temp, r2_temp = fit_3d_rfs(
-            imaging_df,
-            frames,
-            reg_xy=best_reg[0],
-            reg_depth=best_reg[1],
-            shift_stim=shift_stim,
-            use_col=use_col,
-            k_folds=k_folds,
-            choose_rois=best_reg_neurons,
-            validation=validation,
-        )
-        gc.collect()
-        coef[:, :, best_reg_neurons] = np.stack(coef_temp)
-        r2[best_reg_neurons, :] = r2_temp
-    return coef, r2
-
-
-def find_sig_rfs(coef, coef_ipsi, n_std=5):
-    """Find the neurons with a significant RF (compared to ipsi side)
-
-    Args:
-        coef (_type_): _description_
-        coef_ipsi (_type_): _description_
-        n_std (int, optional): _description_. Defaults to 5.
-
-    Returns:
-        _type_: _description_
-    """
-    coef_mean = np.mean(np.stack(coef, axis=2), axis=2)
-    coef_ipsi_mean = np.mean(np.stack(coef_ipsi, axis=2), axis=2)
-
-    threshold = n_std * np.std(coef_ipsi_mean[:-1, :], axis=0) + np.mean(
-        coef_ipsi_mean[:-1, :], axis=0
-    )
-    sig = np.max(coef_mean[:-1, :], axis=0) > threshold
-    sig_ipsi = np.max(coef_ipsi_mean[:-1, :], axis=0) > threshold
-
-    return sig, sig_ipsi
-
-
-def fit_3d_rfs_parametric(coef, nx, ny, nz, model="gaussian"):
-    (zs, ys, xs) = np.meshgrid(
-        np.arange(nz),
-        np.arange(ny),
-        np.arange(nx),
-        indexing="ij",
-    )
-    if model == "gaussian":
-        func = partial(gaussian_3d_rf, min_sigma=0.25)
-    else:
-        func = partial(gabor_3d_rf, min_sigma=0.25)
-
-    coef_fit = coef.copy()
-    params = []
-    # lower_bounds = Gaussian3DRFParams(
-    #     log_amplitude=-np.inf,
-    #     x0=0,
-    #     y0=0,
-    #     log_sigma_x2=-np.inf,
-    #     log_sigma_y2=-np.inf,
-    #     theta=0,
-    #     offset=-np.inf,
-    #     z0=0,
-    #     log_sigma_z=-np.inf,
-    # )
-    # upper_bounds = Gaussian3DRFParams(
-    #     log_amplitude=np.inf,
-    #     x0=nx,
-    #     y0=ny,
-    #     log_sigma_x2=np.inf,
-    #     log_sigma_y2=np.inf,
-    #     theta=np.pi / 2,
-    #     offset=np.inf,
-    #     z0=nz,
-    #     log_sigma_z=np.inf,
-    # )
-    # TODO using bounds currently is not working well
-    for roi in tqdm(range(coef.shape[1])):
-        c = np.reshape(coef[:-1, roi], (nz, ny, nx))
-        # get the index of the maximum of c
-        idepth, iy, ix = np.unravel_index(np.argmax(c), c.shape)
-        if model == "gaussian":
-            p0 = Gaussian3DRFParams(
-                log_amplitude=np.log(c.max()),
-                x0=ix,
-                y0=iy,
-                log_sigma_x2=0,
-                log_sigma_y2=0,
-                theta=0,
-                offset=0,
-                z0=idepth,
-                log_sigma_z=0,
-            )
-        else:
-            p0 = Gabor3DRFParams(
-                log_amplitude=np.log(c.max()),
-                x0=ix,
-                y0=iy,
-                log_sigma_x2=0,
-                log_sigma_y2=0,
-                theta=0,
-                offset=0,
-                log_sf=0,
-                alpha=0,
-                phase=0,
-                z0=idepth,
-                log_sigma_z=0,
-            )
-        try:
-            popt = curve_fit(
-                func,
-                (xs.flatten(), ys.flatten(), zs.flatten()),
-                c.flatten(),
-                p0=p0,
-            )[0]
-        except RuntimeError:
-            print(f"Warning: failed to fit gaussian to ROI {roi}")
-            popt = p0
-        coef_fit[:-1, roi] = func((xs.flatten(), ys.flatten(), zs.flatten()), *popt)
-        params.append(popt)
-    return coef_fit, params
-
-
-def get_relevant_recordings(
-    recording_name, flexilims_session, harp_is_in_recording, use_onix
-):
-    """Get the recording, harp recording and onix recording for a given recording name.
-
-    Args:
-        recording_name (str): name of the recording.
-        flexilims_session (flexilims_session): flexilims session.
-        harp_is_in_recording (bool): if True, harp is in the same recording as the imaging. Defaults to True.
-        use_onix (bool): if True, use onix recording for synchronisation. Defaults to False.
-
-    Returns:
-        (recording, harp_recording, onix_rec): tuple of recording, harp recording and onix recording.
-    """
-    recording = flz.get_entity(
-        datatype="recording",
-        name=recording_name,
-        flexilims_session=flexilims_session,
-    )
-
-    if harp_is_in_recording:
-        harp_recording = recording
-    else:
-        harp_recording = flz.get_children(
-            parent_id=recording.origin_id,
-            children_datatype="recording",
-            flexilims_session=flexilims_session,
-            filter=dict(protocol="harpdata"),
-        )
-        assert (
-            len(harp_recording) == 1
-        ), f"{len(harp_recording)} harp recording(s) found for {recording_name}"
-        harp_recording = harp_recording.iloc[0]
-
-    if use_onix:
-        onix_rec = flz.get_children(
-            parent_id=recording.origin_id,
-            children_datatype="recording",
-            flexilims_session=flexilims_session,
-            filter=dict(protocol="onix"),
-        )
-        assert (
-            len(onix_rec) == 1
-        ), f"{len(onix_rec)} onix recording(s) found for {recording_name}"
-        onix_rec = onix_rec.iloc[0]
-    else:
-        onix_rec = None
-
-    return recording, harp_recording, onix_rec
-=======
-from functools import partial
-from warnings import warn
-import flexiznam as flz
-import numpy as np
-import pandas as pd
-from scipy.optimize import curve_fit
-from scipy.stats import mode, zscore
-from sklearn.model_selection import StratifiedKFold, train_test_split
-from tqdm import tqdm
-
-from cottage_analysis.analysis.fit_gaussian_blob import (
-    Gabor3DRFParams,
-    Gaussian3DRFParams,
-    gabor_3d_rf,
-    gaussian_3d_rf,
-)
-from cottage_analysis.utilities.misc import get_str_or_recording
-from cottage_analysis.io_module.visstim import get_param_log
-
-print = partial(print, flush=True)
-from scipy.stats import mode
-from sklearn.model_selection import StratifiedKFold, train_test_split
-
-from cottage_analysis.preprocessing import synchronisation
-
-
-def find_valid_frames(frame_times, trials_df, verbose=True):
-    """Find frame numbers that are valid (not gray period, or not before or after the
-    imaging frames) and used for regenerating sphere stimuli.
-
-    Args:
-        frame_times (np.array): Array of time at which the frame should be regenerated
-        trials_df (pd.DataFrame): Dataframe contains information for each trial.
-        verbose (bool, optional): Print information. Defaults to True.
-
-    Returns:
-        frame_indices (np.array): Array of valid frame indices.
-    """
-    # for frames before and after the protocol, keep them 0s
-    before = frame_times < trials_df.imaging_harptime_stim_start.iloc[0]
-    after = frame_times > trials_df.imaging_harptime_stim_stop.iloc[-1]
-    if verbose:
-        print(
-            "Ignoring %d frames before and %d after the stimulus presentation"
-            % (np.sum(before), np.sum(after))
-        )
-    valid_frames = ~before & ~after
-
-    trial_index = (
-        trials_df.imaging_harptime_stim_start.searchsorted(frame_times, side="right")
-        - 1
-    )
-    trial_index = np.clip(trial_index, 0, len(trials_df) - 1)
-    trial_end = trials_df.loc[trial_index, "imaging_harptime_stim_stop"].values
-    grey_time = frame_times - trial_end > 0
-    if verbose:
-        print(
-            "Ignoring %d frames in grey inter-trial intervals"
-            % np.sum(grey_time & valid_frames)
-        )
-    valid_frames = valid_frames & (~grey_time)
-    frame_indices = np.where(valid_frames)[0]
-
-    return frame_indices
-
-
-def regenerate_frames(
-    frame_times,
-    trials_df,
-    vs_df,
-    param_logger,
-    time_column="HarpTime",
-    resolution=1,
-    sphere_size=10,
-    azimuth_limits=(-120, 120),
-    elevation_limits=(-40, 40),
-    verbose=True,
-    output_datatype="int16",
-    output=None,
-):
-    """Regenerate frames of sphere stimulus
-
-    `frame_times` is usually the imaging frame time, not the monitor frame time.
-
-
-    Args:
-        frame_times (np.array): Array of time at which the frame should be regenerated.
-        trials_df (pd.DataFrame): Dataframe contains information for each trial.
-        vs_df (pd.DataFrame): Dataframe contains information for each monitor frame.
-        param_logger (pd.DataFrame): Params saved by Bonsai logger
-        time_column (str): Name of the column containing timing information in
-                           dataframes (Default: 'HarpTime')
-        resolution (float): size of a pixel in degrees
-        sphere_size (float): size of a sphere in degrees
-        azimuth_limits ([float, float]): Minimum and maximum azimuth of the display
-        elevation_limits ([float, float]): Minimum and maximum elevation of the display
-        verbose (bool): Print information
-        output_datatype (type): datatype of the output. Use bool to have binary
-                                sphere/no sphere output. int for seeing sphere overlap.
-                                Not used if output is provided
-        output (np.array): Array to add output. Will be done inplace
-
-    Returns:
-        virtual_screen (np.array): an array of [elevation, azimuth] with spheres added.
-    """
-    frame_times = np.array(frame_times, ndmin=1)
-    mouse_pos_cm = (
-        vs_df["eye_z"].values * 100
-    )  # (np.array): position of the mouse in cm
-    mouse_pos_time = vs_df[
-        "monitor_harptime"
-    ].values  # (np.array): time of each mouse_pos_cm sample
-
-    out_shape = (
-        len(frame_times),
-        int((elevation_limits[1] - elevation_limits[0]) / resolution),
-        int((azimuth_limits[1] - azimuth_limits[0]) / resolution),
-    )
-    if output is None:
-        output = np.zeros(out_shape, dtype=output_datatype)
-    else:
-        assert output.shape == out_shape
-
-    # Find frame indices that are not grey and within the imaging time.
-    trial_index = (
-        trials_df.imaging_harptime_stim_start.searchsorted(frame_times, side="right")
-        - 1
-    )
-    trial_index = np.clip(trial_index, 0, len(trials_df) - 1)
-    frame_indices = find_valid_frames(frame_times, trials_df, verbose=verbose)
-    # If the imaging frame is after the last found monitor frame, we cannot find the
-    # position of the mouse for that frame. We will assume that the frame is gray
-    # and use the last found position for the searchsorted to avoid crashing.
-    delayed_frame = np.where(frame_times > mouse_pos_time[-1])[0]
-    if len(delayed_frame) > 0:
-        print(
-            f"WARNING: {len(delayed_frame)} imaging frames are after the last found "
-            + "monitor frame.\nWe will assume that they are gray."
-        )
-        frame_indices = frame_indices[
-            : np.searchsorted(frame_indices, delayed_frame[0])
-        ]
-        frame_times[delayed_frame] = frame_times[delayed_frame[0] - 1]
-    mouse_position = mouse_pos_cm[mouse_pos_time.searchsorted(frame_times)]
-
-    # now process the valid frames
-    log_ends = param_logger[time_column].searchsorted(frame_times)
-    nsphere_per_frame = np.zeros(len(frame_indices), dtype=int)
-    for frame_index in tqdm(frame_indices):
-        # find the trial in which the frame is
-        corridor = trials_df.loc[int(trial_index[frame_index])]
-        # load the logger from trial start until the time of the frame. This is the list
-        # of all the spheres as they appear. Some/most of the spheres might already be
-        # far behind the mouse.
-        logger = param_logger.iloc[
-            corridor.param_log_start : np.max(
-                [log_ends[frame_index], corridor.param_log_start + 1]
-            )
-        ]
-        # remove the spheres that are behind the mouse
-        logger = logger[logger.Radius > 0]
-        sphere_coordinates = np.array(logger[["X", "Y", "Z"]].values, dtype=float)
-        sphere_coordinates[:, 2] = (
-            sphere_coordinates[:, 2] - mouse_position[frame_index]
-        )
-        this_frame, n_on_screen = draw_spheres(
-            sphere_x=sphere_coordinates[:, 0],
-            sphere_y=sphere_coordinates[:, 1],
-            sphere_z=sphere_coordinates[:, 2],
-            depth=float(corridor.depth) * 100,
-            resolution=float(resolution),
-            sphere_size=float(sphere_size),
-            azimuth_limits=np.array(azimuth_limits, dtype=float),
-            elevation_limits=np.array(elevation_limits, dtype=float),
-        )
-        nsphere_per_frame[frame_index] = n_on_screen
-        if this_frame is None:
-            this_frame = np.zeros((out_shape[1], out_shape[2]))
-            print(
-                f"Warning: failed to reconstruct frame {frame_index}"
-                + f" ({n_on_screen} spheres on screen)"
-            )
-        output[frame_index] = this_frame
-
-    return output
-
-
-def draw_spheres(
-    sphere_x,
-    sphere_y,
-    sphere_z,
-    depth,
-    resolution=0.1,
-    sphere_size=10,
-    azimuth_limits=(-120, 120),
-    elevation_limits=(-40, 40),
-):
-    """Recreate stimulus for a single frame from corrected sphere position
-
-    Given the positions of the spheres relative to the mouse and the corridor depth,
-    recreate a single frame
-
-    Args:
-        sphere_x (np.array): X positions for all spheres on the frame
-        sphere_y (np.array): Y positions for all spheres on the frame
-        sphere_z (np.array): Z positions for all spheres on the frame
-        depth (float): Depth for that corridor. Used for size adjustement
-        resolution (float): size of a pixel in degrees
-        sphere_size (float): size of a sphere in degrees
-        azimuth_limits ([float, float]): Minimum and maximum azimuth of the display
-        elevation_limits ([float, float]): Minimum and maximum elevation of the display
-
-    Returns:
-        virtual_screen (np.array): an array of [elevation, azimuth] with spheres added.
-
-    """
-
-    radius, azimuth, elevation = cartesian_to_spherical(sphere_x, sphere_y, sphere_z)
-    # we switch from trigo circle, counterclockwise with 0 on the right to azimuth,
-    # clockwise with 0 in front
-    az_compas = np.mod(-(azimuth - 90), 360)
-    az_compas[az_compas > 180] = az_compas[az_compas > 180] - 360
-
-    # now prepare output
-    azi_n = int((azimuth_limits[1] - azimuth_limits[0]) / resolution)
-    ele_n = int((elevation_limits[1] - elevation_limits[0]) / resolution)
-
-    # find if the sphere is on the screen, that means in the -120 +120 azimuth range
-    in_screen = (az_compas > azimuth_limits[0]) & (az_compas < azimuth_limits[1])
-    # and in the -40, 40 elevation range
-    in_screen = in_screen & (
-        (elevation > elevation_limits[0]) & (elevation < elevation_limits[1])
-    )
-    if not np.any(in_screen):
-        return None, 0
-
-    # convert `in_screen` spheres in pixel space
-    az_on_screen = (az_compas[in_screen] - azimuth_limits[0]) / resolution
-    el_on_screen = (elevation[in_screen] - elevation_limits[0]) / resolution
-    size = depth / radius[in_screen] * sphere_size / resolution
-
-    xx, yy = np.meshgrid(np.arange(azi_n), np.arange(ele_n))
-    xx = np.outer(xx.reshape(-1), np.ones(len(az_on_screen)))
-    yy = np.outer(yy.reshape(-1), np.ones(len(el_on_screen)))
-    ok = (xx - az_on_screen) ** 2 + (yy - el_on_screen) ** 2 - size**2
-    ok = ok <= 0
-    # When plotting output, the origin (for lowest azimuth and elevation) is at lower left
-    return np.any(ok, axis=1).reshape((ele_n, azi_n)), np.sum(in_screen)
-
-
-def cartesian_to_spherical(x, y, z):
-    """Transform cartesian X, Y, Z bonsai coordinate to spherical
-
-    Args:
-        x (np.array): x position from bonsai. Positive is to the right of the mouse
-        y (np.array): y position from bonsai. Positive is above the mouse
-        z (np.array): z position from bonsai. Positive is in front of the mouse
-
-    Returns:
-        radius (np.array): radius, same unit as x,y,z
-        azimuth (np.array): azimuth angle in trigonometric coordinates (0 is to the
-                            right of the mouse, positive is counterclockwise, towards
-                            the nose)
-        elevation (np.array): elevation angle. 0 is in front of the mouse, positive
-                              towards the top.
-    """
-    radius = np.sqrt(x**2 + y**2 + z**2)
-    azimuth = np.arctan2(z, x)
-    elevation = np.arctan2(y, np.sqrt(x**2 + z**2))
-
-    azimuth = np.degrees(azimuth)
-    elevation = np.degrees(elevation)
-    return radius, azimuth, elevation
-
-
-def calculate_optic_flow_angle(r, r_new, distance):
-    angle = np.arccos((r**2 + r_new**2 - distance**2) / (2 * r * r_new))
-    return angle
-
-
-def _meshgrid(x, y):
-    xx = np.empty(shape=(x.size, y.size), dtype=x.dtype)
-    yy = np.empty(shape=(x.size, y.size), dtype=y.dtype)
-    for j in range(y.size):
-        for k in range(x.size):
-            xx[j, k] = k  # change to x[k] if indexing xy
-            yy[j, k] = j  # change to y[j] if indexing xy
-    return xx, yy
-
-
-def format_imaging_df(recording, imaging_df):
-    """Format sphere params in imaging_df.
-
-    Args:
-        recording (Series): recording entry returned by flexiznam.get_entity(name=recording_name, project_id=project).
-        imaging_df (pd.DataFrame): dataframe that contains info for each monitor frame.
-
-    Returns:
-        DataFrame: contains information for each monitor frame and vis-stim.
-
-    """
-    if "Radius" in imaging_df.columns:
-        imaging_df = imaging_df.rename(columns={"Radius": "depth"})
-    elif "Depth" in imaging_df.columns:
-        imaging_df = imaging_df.rename(columns={"Depth": "depth"})
-    # Indicate whether it's a closed loop or open loop session
-    if "Playback" in recording.name:
-        imaging_df["closed_loop"] = 0
-    else:
-        imaging_df["closed_loop"] = 1
-    imaging_df["RS"] = (
-        imaging_df.mouse_z_harp.diff() / imaging_df.mouse_z_harptime.diff()
-    )
-    # average RS eye for each imaging volume
-    imaging_df["RS_eye"] = imaging_df.eye_z.diff() / imaging_df.monitor_harptime.diff()
-    imaging_df.depth = imaging_df.depth / 100  # convert cm to m
-    # OF for each imaging volume
-    imaging_df["OF"] = imaging_df.RS_eye / imaging_df.depth
-    return imaging_df
-
-
-def generate_trials_df(recording, imaging_df):
-    """Generate a DataFrame that contains information for each trial.
-
-    Args:
-        recording (Series): recording entry returned by flexiznam.get_entity(name=recording_name, project_id=project).
-        imaging_df(pd.DataFrame): dataframe that contains info for each imaging volume.
-
-    Returns:
-        DataFrame: contains information for each trial.
-
-    """
-
-    trials_df = pd.DataFrame(
-        columns=[
-            "trial_no",
-            "depth",
-            "closed_loop",
-            "imaging_harptime_stim_start",
-            "imaging_harptime_stim_stop",
-            "imaging_harptime_blank_start",
-            "imaging_harptime_blank_stop",
-            "imaging_stim_start",
-            "imaging_stim_stop",
-            "imaging_blank_start",
-            "imaging_blank_stop",
-            "imaging_blank_pre_start",
-            "imaging_blank_pre_stop",
-            "RS_stim",  # actual running speed, m/s
-            "RS_blank",
-            "RS_blank_pre",
-            "RS_eye_stim",  # virtual running speed, m/s
-            "OF_stim",  # optic flow speed = RS/depth, rad/s
-            "dff_stim",
-            "dff_blank",
-            "dff_blank_pre",
-            "mouse_z_harp_stim",
-            "mouse_z_harp_blank",
-            "mouse_z_harp_blank_pre",
-        ]
-    )
-
-    # Find the change of depth
-    imaging_df["stim"] = np.nan
-    imaging_df.loc[imaging_df.depth.notnull(), "stim"] = 1
-    imaging_df.loc[imaging_df.depth < 0, "stim"] = 0
-    imaging_df_simple = imaging_df[
-        (imaging_df["stim"].diff() != 0) & (imaging_df["stim"]).notnull()
-    ].copy()
-    imaging_df_simple.depth = np.round(imaging_df_simple.depth, 2)
-
-    # Find frame or volume of imaging_df for trial start and stop
-    # (depending on whether return_volume=True in generate_imaging_df)
-    blank_time = 10
-    start_volume_stim = imaging_df_simple[
-        (imaging_df_simple["stim"] == 1)
-    ].imaging_frame.values
-    start_volume_blank = imaging_df_simple[
-        (imaging_df_simple["stim"] == 0)
-    ].imaging_frame.values
-    if start_volume_blank[0] < start_volume_stim[0]:
-        print("Warning: blank starts before stimulus starts! Double check!")
-        start_volume_blank = start_volume_blank[1:]
-        assert (
-            start_volume_blank[0] > start_volume_stim[0]
-        ), "Warning: 2 blank starts before stimulus starts! Double check!"
-
-    if len(start_volume_stim) != len(
-        start_volume_blank
-    ):  # if trial start and blank numbers are different
-        if (
-            len(start_volume_stim) - len(start_volume_blank)
-        ) == 1:  # last trial is not complete when stopping the recording
-            stop_volume_blank = start_volume_stim[1:] - 1
-            start_volume_stim = start_volume_stim[: len(start_volume_blank)]
-        else:  # something is wrong
-            print("Warning: incorrect stimulus trial structure! Double check!")
-    else:  # if trial start and blank numbers are the same
-        stop_volume_blank = start_volume_stim[1:] - 1
-        last_blank_stop_time = (
-            imaging_df.loc[start_volume_blank[-1]].imaging_harptime + blank_time
-        )
-        stop_volume_blank = np.append(
-            stop_volume_blank,
-            (np.abs(imaging_df.imaging_harptime - last_blank_stop_time)).idxmin(),
-        )
-    stop_volume_stim = start_volume_blank - 1
-    start_volume_blank_pre = np.append(0, start_volume_blank[:-1])
-    stop_volume_blank_pre = start_volume_stim - 1
-    # Assign trial no, depth, start/stop time, start/stop imaging volume to trials_df
-    # harptime are imaging trigger harp time
-    trials_df.trial_no = np.arange(len(start_volume_stim))
-    trials_df.depth = pd.Series(imaging_df.loc[start_volume_stim].depth.values)
-    trials_df.imaging_harptime_stim_start = imaging_df.loc[
-        start_volume_stim
-    ].imaging_harptime.values
-    trials_df.imaging_harptime_stim_stop = imaging_df.loc[
-        stop_volume_stim
-    ].imaging_harptime.values
-    trials_df.imaging_harptime_blank_start = imaging_df.loc[
-        start_volume_blank
-    ].imaging_harptime.values
-    trials_df.imaging_harptime_blank_stop = imaging_df.loc[
-        stop_volume_blank
-    ].imaging_harptime.values
-
-    trials_df.imaging_stim_start = pd.Series(start_volume_stim)
-    trials_df.imaging_stim_stop = pd.Series(stop_volume_stim)
-    trials_df.imaging_blank_start = pd.Series(start_volume_blank)
-    trials_df.imaging_blank_stop = pd.Series(stop_volume_blank)
-    trials_df.imaging_blank_pre_start = pd.Series(start_volume_blank_pre)
-    trials_df.imaging_blank_pre_stop = pd.Series(stop_volume_blank_pre)
-    # If the blank stop of last trial is beyond the number of imaging frames
-    if np.isnan(trials_df.imaging_blank_stop.iloc[-1]):
-        trials_df.imaging_blank_stop.iloc[-1] = len(imaging_df) - 1
-    # Get rid of the overlap of imaging frame no. between different trials
-    mask = trials_df.imaging_stim_start == trials_df.imaging_blank_stop.shift(1)
-    trials_df.loc[mask, "imaging_stim_start"] += 1
-
-    # Assign protocol to trials_df
-    if "Playback" in recording.name:
-        trials_df.closed_loop = 0
-    else:
-        trials_df.closed_loop = 1
-
-    def assign_values_to_df(trials_df, imaging_df, column_name, epoch):
-        trials_df[f"{column_name}_{epoch}"] = trials_df.apply(
-            lambda x: imaging_df[column_name]
-            .loc[int(x[f"imaging_{epoch}_start"]) : int(x[f"imaging_{epoch}_stop"])]
-            .values,
-            axis=1,
-        )
-        return trials_df
-
-    columns_to_assign = ["mouse_z_harp", "mouse_z_harp", "RS", "RS_eye", "OF"]
-    for epoch in ["stim", "blank", "blank_pre"]:
-        for column in columns_to_assign:
-            if column != "OF" or column != "RS_eye" or epoch == "stim":
-                trials_df = assign_values_to_df(trials_df, imaging_df, column, epoch)
-        trials_df[f"dff_{epoch}"] = trials_df.apply(
-            lambda x: np.stack(
-                imaging_df.dffs.loc[
-                    int(x[f"imaging_{epoch}_start"]) : int(x[f"imaging_{epoch}_stop"])
-                ]
-            ).squeeze(),
-            axis=1,
-        )
-
-    # Rename
-    trials_df = trials_df.drop(columns=["imaging_blank_start"])
-
-    return trials_df
-
-
-def search_param_log_trials(
-    harp_recording, trials_df, flexilims_session, vis_stim_recording=None
-):
-    """Add the start param logger row and stop param logger row to each trial.
-    This is required for regenerate_spheres.
-
-    Args:
-        harp_recording (Series or str): Harp recording
-        trials_df (pd.DataFrane): Dataframe that contails information for each trial.
-        flexilims_session (flexilims_session): flexilims session.
-        vis_stim_recording (Series or str, optional): Visual stimulation recording.
-            required if `recording` does not contain vis_stim info. Defaults to None.
-
-    Returns:
-        Dataframe: Dataframe that contails information for each trial.
-    """
-    harp_recording = get_str_or_recording(harp_recording, flexilims_session)
-    param_log = get_param_log(
-        flexilims_session,
-        vis_stim_recording=vis_stim_recording,
-        harp_recording=harp_recording,
-    )
-
-    # find trial index from param_log
-    param_log["stim"] = np.nan
-    param_log.loc[param_log.Radius.notnull(), "stim"] = 1
-    param_log.loc[param_log.Radius < 0, "stim"] = 0
-    p_log_simple = param_log[
-        (param_log["stim"].diff() != 0) & (param_log["stim"]).notnull()
-    ]
-    # find the line of param_log at which trials start and stop
-    param_log_start = p_log_simple[(p_log_simple["stim"] == 1)].index
-    param_log_stop = p_log_simple[(p_log_simple["stim"] == 0)].index
-
-    assert len(param_log_start) == len(
-        trials_df
-    ), "Number of trials in trials_df and param_log are different!"
-
-    # trial index for each row of param log
-    trials_df["param_log_start"] = param_log_start
-    trials_df["param_log_stop"] = param_log_stop
-
-    return trials_df
-
-
-def sync_all_recordings(
-    session_name,
-    flexilims_session=None,
-    project=None,
-    filter_datasets=None,
-    recording_type="two_photon",
-    protocol_base="SpheresPermTubeReward",
-    photodiode_protocol=5,
-    return_volumes=True,
-    harp_is_in_recording=True,
-    use_onix=False,
-    conflicts="skip",
-    sync_kwargs=None,
-    ephys_kwargs=None,
-):
-    """Concatenate synchronisation results for all recordings in a session.
-
-    Args:
-        session_name (str): {mouse}_{session}
-        flexilims_session (flexilims_session, optional): flexilims session. Defaults to None.
-        project (str): project name. Defaults to None. Must be provided if flexilims_session is None.
-        filter_datasets (dict): dictionary of filter keys and values to filter for the desired suite2p dataset (e.g. {'anatomical':3}) Default to None.
-        recording_type (str, optional): Type of the recording. Defaults to "two_photon".
-        protocol_base (str, optional): Base of the protocol. Defaults to "SpheresPermTubeReward".
-        photodiode_protocol (int): number of photodiode quad colors used for monitoring frame refresh.
-            Either 2 or 5 for now. Defaults to 5.
-        return_volumes (bool): if True, return only the first frame of each imaging volume. Defaults to True.
-        harp_is_in_recording (bool): if True, harp is in the same recording as the imaging. Defaults to True.
-        use_onix (bool): if True, use onix recording for synchronisation. Defaults to False.
-        conflicts (str): how to handle conflicts. Defaults to "skip".
-        sync_kwargs (dict): kwargs for synchronisation.generate_vs_df. Defaults to None.
-        return_multiunit (bool): if True, process multiunit activity. Defaults to False.
-        ephys_kwargs (dict): Keyword arguments for synchronisation.generate_spike_rate_df.
-            `return_multiunit` or `exp_sd` for instance. Defaults to None.
-
-    Returns:
-        (pd.DataFrame, pd.DataFrame): tuple of two dataframes, one concatenated vs_df for all recordings, one concatenated trials_df for all recordings.
-    """
-    assert flexilims_session is not None or project is not None
-    if flexilims_session is None:
-        flexilims_session = flz.get_flexilims_session(project_id=project)
-
-    exp_session = flz.get_entity(
-        datatype="session", name=session_name, flexilims_session=flexilims_session
-    )
-    recordings = flz.get_entities(
-        datatype="recording",
-        origin_id=exp_session["id"],
-        query_key="recording_type",
-        query_value=recording_type,
-        flexilims_session=flexilims_session,
-    )
-    recordings = recordings[recordings.name.str.contains(protocol_base)]
-
-    load_onix = False if recording_type == "two_photon" else True
-    for i, recording_name in enumerate(recordings.name):
-        print(f"Processing recording {i+1}/{len(recordings)}")
-        recording, harp_recording, onix_rec = get_relevant_recordings(
-            recording_name, flexilims_session, harp_is_in_recording, load_onix
-        )
-        vs_df = synchronisation.generate_vs_df(
-            recording=recording,
-            photodiode_protocol=photodiode_protocol,
-            flexilims_session=flexilims_session,
-            harp_recording=harp_recording,
-            onix_recording=onix_rec if use_onix else None,
-            project=project,
-            conflicts=conflicts,
-            sync_kwargs=sync_kwargs,
-        )
-
-        if recording_type == "two_photon":
-            imaging_df = synchronisation.generate_imaging_df(
-                vs_df=vs_df,
-                recording=recording,
-                flexilims_session=flexilims_session,
-                filter_datasets=filter_datasets,
-                return_volumes=return_volumes,
-            )
-        else:
-            imaging_df, unit_ids = synchronisation.generate_spike_rate_df(
-                vs_df=vs_df,
-                onix_recording=onix_rec,
-                harp_recording=harp_recording,
-                flexilims_session=flexilims_session,
-                filter_datasets=filter_datasets,
-                **ephys_kwargs,
-            )
-
-        imaging_df = format_imaging_df(imaging_df=imaging_df, recording=recording)
-
-        trials_df = generate_trials_df(recording=recording, imaging_df=imaging_df)
-
-        trials_df = search_param_log_trials(
-            harp_recording=harp_recording,
-            trials_df=trials_df,
-            flexilims_session=flexilims_session,
-            vis_stim_recording=recording,
-        )
-
-        if i == 0:
-            vs_df_all = vs_df
-            trials_df_all = trials_df
-        else:
-            vs_df_all = pd.concat([vs_df_all, vs_df], ignore_index=True)
-            trials_df_all = pd.concat([trials_df_all, trials_df], ignore_index=True)
-    print(f"Finished concatenating vs_df and trials_df")
-
-    return vs_df_all, trials_df_all
-
-
-def regenerate_frames_all_recordings(
-    session_name,
-    flexilims_session=None,
-    project=None,
-    filter_datasets=None,
-    recording_type="two_photon",
-    protocol_base="SpheresPermTubeReward",
-    is_closedloop=1,
-    photodiode_protocol=5,
-    return_volumes=True,
-    resolution=5,
-    sync_kwargs=None,
-    harp_is_in_recording=True,
-    use_onix=False,
-    ephys_kwargs=None,
-):
-    """Concatenate regenerated frames for all recordings in a session.
-
-    Args:
-        session_name (str): {mouse}_{session}
-        flexilims_session (flexilims_session, optional): flexilims session. Defaults to None.
-        project (str): project name. Defaults to None. Must be provided if flexilims_session is None.
-        filter_datasets (dict): dictionary of filter keys and values to filter for the desired suite2p dataset (e.g. {'anatomical':3}) Default to None.
-        recording_type (str, optional): Type of the recording. Defaults to "two_photon".
-        protocol_base (str, optional): Base of the protocol. Defaults to "SpheresPermTubeReward".
-        is_closedloop (bool): if True, closed loop session. Defaults to True.
-        photodiode_protocol (int): number of photodiode quad colors used for monitoring frame refresh.
-            Either 2 or 5 for now. Defaults to 5.
-        return_volumes (bool): if True, return only the first frame of each imaging volume. Defaults to True.
-        resolution (float): size of a pixel in degrees
-        sync_kwargs (dict): kwargs for synchronisation.generate_vs_df. Defaults to None.
-        harp_is_in_recording (bool): if True, harp is in the same recording as the imaging. Defaults to True.
-        use_onix (bool): if True, use onix recording for synchronisation. Defaults to False.
-        ephys_kwargs (dict): Keyword arguments for synchronisation.generate_spike_rate_df.
-            `return_multiunit` or `exp_sd` for instance. Defaults to None.
-
-
-
-    Returns:
-        (np.array, pd.DataFrame): tuple, one concatenated regenerated frames for all recordings (nframes * y * x), one concatenated imaging_df for all recordings.
-    """
-    assert flexilims_session is not None or project is not None
-    if flexilims_session is None:
-        flexilims_session = flz.get_flexilims_session(project_id=project)
-
-    exp_session = flz.get_entity(
-        datatype="session", name=session_name, flexilims_session=flexilims_session
-    )
-    recordings = flz.get_entities(
-        datatype="recording",
-        origin_id=exp_session["id"],
-        query_key="recording_type",
-        query_value=recording_type,
-        flexilims_session=flexilims_session,
-    )
-    if is_closedloop:
-        recordings = recordings[
-            (recordings.name.str.contains(protocol_base))
-            & (~recordings.name.str.contains("Playback"))
-        ]
-    else:
-        recordings = recordings[
-            (recordings.name.str.contains(protocol_base + "Playback"))
-        ]
-    load_onix = False if recording_type == "two_photon" else True
-    for i, recording_name in enumerate(recordings.name):
-        recording, harp_recording, onix_rec = get_relevant_recordings(
-            recording_name, flexilims_session, harp_is_in_recording, load_onix
-        )
-        # Generate vs_df, imaging_df, trials_df for this recording
-        print(f"Regenerating frames for recording {i+1}/{len(recordings)}")
-        vs_df = synchronisation.generate_vs_df(
-            recording=recording,
-            photodiode_protocol=photodiode_protocol,
-            flexilims_session=flexilims_session,
-            harp_recording=harp_recording,
-            onix_recording=onix_rec if use_onix else None,
-            project=project,
-            sync_kwargs=sync_kwargs,
-        )
-
-        if recording_type == "two_photon":
-            imaging_df = synchronisation.generate_imaging_df(
-                vs_df=vs_df,
-                recording=recording,
-                flexilims_session=flexilims_session,
-                filter_datasets=filter_datasets,
-                return_volumes=return_volumes,
-            )
-        else:
-            imaging_df, unit_ids = synchronisation.generate_spike_rate_df(
-                vs_df=vs_df,
-                onix_recording=onix_rec,
-                harp_recording=harp_recording,
-                flexilims_session=flexilims_session,
-                filter_datasets=filter_datasets,
-                **ephys_kwargs,
-            )
-
-        imaging_df = format_imaging_df(recording=recording, imaging_df=imaging_df)
-
-        trials_df = generate_trials_df(recording=recording, imaging_df=imaging_df)
-
-        trials_df = search_param_log_trials(
-            harp_recording=harp_recording,
-            trials_df=trials_df,
-            flexilims_session=flexilims_session,
-            vis_stim_recording=recording,
-        )
-
-        # Load paramlog
-        param_log = get_param_log(
-            flexilims_session,
-            vis_stim_recording=recording,
-            harp_recording=harp_recording,
-        )
-
-        # Regenerate frames for this trial
-        sphere_size = (
-            10
-            * (vs_df.OriginalSize.unique()[~np.isnan(vs_df.OriginalSize.unique())][0])
-            / 0.087
-        )
-        assert not isinstance(sphere_size, list)
-        frames = regenerate_frames(
-            frame_times=imaging_df.imaging_harptime,
-            trials_df=trials_df,
-            vs_df=vs_df,
-            param_logger=param_log,
-            time_column="HarpTime",
-            resolution=resolution,
-            sphere_size=sphere_size,
-            azimuth_limits=(-120, 120),
-            elevation_limits=(-40, 40),
-            verbose=True,
-            output_datatype="int16",
-            output=None,
-            # flip_x=True,
-        )
-
-        if i == 0:
-            frames_all = frames
-            imaging_df_all = imaging_df
-        else:
-            frames_all = np.concatenate((frames_all, frames), axis=0)
-            imaging_df_all = pd.concat([imaging_df_all, imaging_df], ignore_index=True)
-    print(f"Finished concatenating regenerated frames and imaging_df")
-
-    return frames_all, imaging_df_all
-
-
-def laplace_matrix(nx, ny):
-    Ls = []
-    for x in range(nx):
-        for y in range(ny):
-            m = np.zeros((nx, ny))
-            m[x, y] = 4
-            if x > 0:
-                m[x - 1, y] = -1
-            if x < m.shape[0] - 1:
-                m[x + 1, y] = -1
-            if y > 0:
-                m[x, y - 1] = -1
-            if y < m.shape[1] - 1:
-                m[x, y + 1] = -1
-            Ls.append(m.flatten())
-    L = np.stack(Ls, axis=0)
-    return L
-
-
-def fit_3d_rfs(
-    imaging_df,
-    frames,
-    reg_xy=100,
-    reg_depth=20,
-    shift_stim=2,
-    use_col="dffs",
-    k_folds=5,
-    choose_rois=(),
-    validation=False,
-):
-    """Fit 3D receptive fields using regularized least squares regression, with only one set of hyperparameters.
-    Runs on all ROIs in parallel.
-
-    Args:
-        imaging_df (pd.DataFrame): dataframe that contains info for each imaging volume.
-        frames (np.array): array of frames
-        reg_xy (float): regularization constant for spatial regularization
-        reg_depth (float): regularization constant for depth regularization
-        shift_stim (int): number of frames to shift the stimulus by.
-            This is to account for the delay between the stimulus and the response.
-            Defaults to 2.
-        use_col (str): column in imaging_df to use for fitting. Defaults to "dffs".
-        k_folds (int): number of folds for cross validation. Defaults to 5.
-        choose_rois (list): a list of ROI indices to fit. Defaults to [], which means fit all ROIs.
-        validation (bool): whether to include a validation set for hyperparameter tuning. Defaults to False.
-
-    Returns:
-        coef (np.array): array of coefficients for each pixel, ndepths x (ndepths x nazi x nele + 1) x ncells
-        r2 (list): list of arrays of r2 for each ROI for training, validation and test sets, ncells x 2
-
-    """
-    resps = zscore(np.concatenate(imaging_df[use_col]), axis=0)
-    if len(choose_rois) > 0:
-        resps = resps[:, choose_rois]
-    depths = imaging_df.depth.unique()
-    depths = depths[~np.isnan(depths)]
-    depths = depths[depths > 0]
-    depths = np.sort(depths)
-    L = laplace_matrix(frames.shape[1], frames.shape[2])
-    Ls = []
-    Ls_depth = []
-
-    trial_idx = np.zeros_like(imaging_df.depth)
-    trial_idx = np.cumsum(
-        np.logical_and(np.abs(imaging_df.depth.diff()) > 0, imaging_df.depth > 0)
-    )
-    trial_idx[imaging_df.depth.isna()] = np.nan
-    trial_idx[imaging_df.depth < 0] = np.nan
-    imaging_df["trial_idx"] = trial_idx
-    # get the depth of the first row for each trial
-    depths_by_trial = imaging_df.groupby("trial_idx").first().depth
-    # convert to categorical codes
-    categorical = pd.Categorical(depths_by_trial).codes
-    depths_by_trial.update(pd.Series(categorical, index=depths_by_trial.index))
-    depths_by_trial = depths_by_trial.astype(categorical.dtype)
-    # convert index to int
-    depths_by_trial.index = depths_by_trial.index.astype(int)
-
-    X = np.zeros((frames.shape[0], frames.shape[1] * frames.shape[2] * depths.shape[0]))
-    for idepth, depth in enumerate(depths):
-        depth_idx = imaging_df.depth == depth
-        m = np.roll(np.reshape(frames, (frames.shape[0], -1)), shift_stim, axis=0)[
-            depth_idx, :
-        ]
-        # place m in the right columns of X
-        X[depth_idx, idepth * m.shape[1] : (idepth + 1) * m.shape[1]] = m
-        # add regularization penalty on the second derivative of the coefficients
-        # in X and Y
-        L_xy = np.zeros((L.shape[0], X.shape[1]))
-        L_xy[:, idepth * L.shape[1] : (idepth + 1) * L.shape[1]] = L
-        Ls.append(L_xy)
-        # add regularization penalty on the second derivative of the coefficients
-        # along the depth axis
-        L_depth = np.zeros((m.shape[1], X.shape[1]))
-        L_depth[:, idepth * m.shape[1] : (idepth + 1) * m.shape[1]] = (
-            np.identity(m.shape[1]) * 2
-        )
-        if idepth > 0:
-            L_depth[:, (idepth - 1) * m.shape[1] : idepth * m.shape[1]] = -np.identity(
-                m.shape[1]
-            )
-        if idepth < depths.shape[0] - 1:
-            L_depth[
-                :, (idepth + 1) * m.shape[1] : (idepth + 2) * m.shape[1]
-            ] = -np.identity(m.shape[1])
-        Ls_depth.append(L_depth)
-
-    L = np.concatenate(Ls, axis=0)
-    L = np.concatenate([L, np.zeros((L.shape[0], 1))], axis=1)
-    L_depth = np.concatenate(Ls_depth, axis=0)
-    L_depth = np.concatenate([L_depth, np.zeros((L_depth.shape[0], 1))], axis=1)
-    # add bias
-    X = np.concatenate([X, np.ones((X.shape[0], 1))], axis=1)
-    coefs = []
-    # 0 for train and -1 for test, 1 for validation prediction
-    n_splits = 3 if validation else 2
-    Y_pred = np.zeros((resps.shape[0], resps.shape[1], n_splits)) * np.nan
-    # randomly split trials into training and test sets
-    stratified_kfold = StratifiedKFold(n_splits=k_folds, random_state=42, shuffle=True)
-    # Use validation set to select the best regularization parameters (train, val, test),
-    # or use test set to evaluate performance (train, test)
-    for train_trials, test_trials in stratified_kfold.split(
-        depths_by_trial.index, depths_by_trial.values
-    ):
-        if validation:
-            train_trials, validation_trials = train_test_split(
-                train_trials,
-                stratify=depths_by_trial.iloc[train_trials].values,
-                test_size=(1 / (k_folds - 1)),
-            )
-            validation_idx = np.isin(imaging_df.trial_idx, validation_trials)
-        train_idx = np.isin(imaging_df.trial_idx, train_trials)
-        test_idx = np.isin(imaging_df.trial_idx, test_trials)
-
-        X_train = np.concatenate(
-            [X[train_idx, :], reg_xy * L, reg_depth * L_depth], axis=0
-        )
-        Q = np.linalg.inv(X_train.T @ X_train) @ X_train.T
-
-        Y_train = np.concatenate(
-            [
-                resps[train_idx, :],
-                np.zeros((L.shape[0], resps.shape[1])),
-                np.zeros((L_depth.shape[0], resps.shape[1])),
-            ],
-            axis=0,
-        )
-        coef = Q @ Y_train
-        coefs.append(coef)
-
-        if validation:
-            idxs = [train_idx, validation_idx, test_idx]
-        else:
-            idxs = [train_idx, test_idx]
-        for isplit, idx in enumerate(idxs):
-            Y_pred[idx, :, isplit] = X[idx, :] @ coef
-    # calculate R2
-    r2 = np.zeros((resps.shape[1], n_splits)) * np.nan
-    for isplit in range(n_splits):
-        use_idx = np.isfinite(Y_pred[:, 0, isplit])
-        residual_var = np.sum(
-            (Y_pred[use_idx, :, isplit] - resps[use_idx, :]) ** 2,
-            axis=0,
-        )
-        total_var = np.sum(
-            (resps[use_idx, :] - np.mean(resps[use_idx, :], axis=0)) ** 2, axis=0
-        )
-        r2[:, isplit] = 1 - residual_var / total_var
-    return coefs, r2
-
-
-def fit_3d_rfs_hyperparam_tuning(
-    imaging_df,
-    frames,
-    reg_xys=[20, 40, 80, 160, 320],
-    reg_depths=[20, 40, 80, 160, 320],
-    shift_stim=2,
-    use_col="dffs",
-    k_folds=5,
-    tune_separately=True,
-    validation=True,
-    r2_threshold=0.01,
-):
-    """Fit 3D receptive fields using regularized least squares regression, with hyperparameter tuning.
-    Runs on all ROIs in parallel.
-
-    Args:
-        imaging_df (pd.DataFrame): dataframe that contains info for each imaging volume.
-        frames (np.array): array of frames
-        reg_xys (list): a list of regularization constant for spatial regularization
-        reg_depths (list): a list of regularization constant for depth regularization
-        shift_stim (int): number of frames to shift the stimulus by.
-            This is to account for the delay between the stimulus and the response.
-            Defaults to 2.
-        use_col (str): column in imaging_df to use for fitting. Defaults to "dffs".
-        k_folds (int): number of folds for cross validation. Defaults to 5.
-        tune_separately (bool): whether to tune hyperparameters separately for each ROI. Defaults to True.
-        validation (bool): whether to include a validation set for hyperparameter tuning. Defaults to False.
-        r2_threshold (float): threshold for the minimum R2 for a ROI to be considered good. Defaults to 0.01.
-
-    Returns:
-        coef (np.array): array of coefficients for each pixel, ndepths x (ndepths x nazi x nele + 1) x ncells
-        r2 (list): list of arrays of r2 for each ROI for training, validation and test sets, ncells x 2
-        best_reg_xys (np.array): array of best reg_xy for each ROI
-        best_reg_depths (np.array): array of best reg_depth for each ROI
-
-    """
-
-    all_coef = []
-    all_r2s = []
-    hyperparams = []
-    good_neuron_percs = np.zeros((len(reg_xys), len(reg_depths)))
-    nrois = imaging_df.loc[0, "dffs"].shape[1]
-    for i, reg_xy in enumerate(reg_xys):
-        for j, reg_depth in enumerate(reg_depths):
-            print(f"fitting reg_xy: {reg_xy}, reg_depth: {reg_depth}")
-            coef, r2 = fit_3d_rfs(
-                imaging_df,
-                frames,
-                reg_xy=reg_xy,
-                reg_depth=reg_depth,
-                shift_stim=shift_stim,
-                use_col=use_col,
-                k_folds=k_folds,
-                validation=validation,
-            )
-            good_neuron_percs[i, j] = np.mean(r2[:, 1] > r2_threshold)
-            all_coef.append(np.stack(coef))
-            all_r2s.append(r2)
-            hyperparams.append([reg_xy, reg_depth])
-    if not tune_separately:
-        max_idx = np.argmax(good_neuron_percs)
-        best_reg_xy, best_reg_depth = hyperparams[max_idx]
-        print(
-            f"Best param found for all ROIs: "
-            f"reg_xy: {best_reg_xy}, "
-            f"reg_depth: {best_reg_depth}, "
-            f"R2>{r2_threshold}: {good_neuron_percs[max_idx]:.4f}"
-        )
-        coef = all_coef[max_idx]
-        best_reg_xys = np.ones(nrois) * best_reg_xy
-        best_reg_depths = np.ones(nrois) * best_reg_depth
-    else:
-        coef = np.zeros_like(all_coef[0])
-        best_hyperparam_idxs = np.argmax(np.stack(all_r2s, axis=0)[:, :, 1], axis=0)
-        best_reg_xys = np.zeros(nrois)
-        best_reg_depths = np.zeros(nrois)
-        for iroi in range(nrois):
-            [best_reg_xy, best_reg_depth] = hyperparams[best_hyperparam_idxs[iroi]]
-            print(
-                f"Best param found for ROI {iroi}: "
-                f"reg_xy: {best_reg_xy}, "
-                f"reg_depth: {best_reg_depth}"
-            )
-            best_reg_xys[iroi] = best_reg_xy
-            best_reg_depths[iroi] = best_reg_depth
-            coef[:, :, iroi] = all_coef[best_hyperparam_idxs[iroi]][:, :, iroi]
-            r2[iroi, :] = all_r2s[best_hyperparam_idxs[iroi]][iroi, :]
-    return coef, r2, best_reg_xys, best_reg_depths
-
-
-def fit_3d_rfs_ipsi(
-    imaging_df,
-    frames,
-    best_reg_xys,
-    best_reg_depths,
-    shift_stim=2,
-    use_col="dffs",
-    k_folds=5,
-    validation=False,
-):
-    """Fit 3D receptive fields using the ipsilateral side of stimuli using regularized least squares regression, using the best set of hyperparameter of the contralateral side.
-    Runs on all ROIs in parallel.
-
-    Args:
-        imaging_df (pd.DataFrame): dataframe that contains info for each imaging volume.
-        frames (np.array): array of frames
-        best_reg_xys (list): a list of best regularization constant for spatial regularization from the contra side fitting.
-        best_reg_depths (list): a list of best regularization constant for depth regularization from the contra side fitting.
-        shift_stim (int): number of frames to shift the stimulus by.
-            This is to account for the delay between the stimulus and the response.
-            Defaults to 2.
-        use_col (str): column in imaging_df to use for fitting. Defaults to "dffs".
-        k_folds (int): number of folds for cross validation. Defaults to 5.
-        validation (bool): whether to include a validation set for hyperparameter tuning. Defaults to False.
-
-    Returns:
-        coef (np.array): array of coefficients for each pixel, ndepths x (ndepths x nazi x nele + 1) x ncells
-        r2 (list): list of arrays of r2 for each ROI for training, validation and test sets, ncells x 2
-
-    """
-
-    best_regs = np.stack([best_reg_xys, best_reg_depths], axis=1)
-    coef_temp, r2_temp = fit_3d_rfs(
-        imaging_df,
-        frames,
-        reg_xy=80,
-        reg_depth=40,
-        shift_stim=shift_stim,
-        use_col=use_col,
-        k_folds=k_folds,
-        validation=validation,
-    )
-    coef = np.zeros_like(np.stack(coef_temp))
-    r2 = np.zeros_like(np.stack(r2_temp))
-    for best_reg in np.unique(best_regs, axis=0):
-        best_reg_neurons = np.where(np.all(best_reg == best_regs, axis=1))[0]
-        print(
-            f"Fit with best param for {len(best_reg_neurons)} neurons: reg_xy: {best_reg[0]}, reg_depth: {best_reg[1]}"
-        )
-        coef_temp, r2_temp = fit_3d_rfs(
-            imaging_df,
-            frames,
-            reg_xy=best_reg[0],
-            reg_depth=best_reg[1],
-            shift_stim=shift_stim,
-            use_col=use_col,
-            k_folds=k_folds,
-            choose_rois=best_reg_neurons,
-            validation=validation,
-        )
-        coef[:, :, best_reg_neurons] = np.stack(coef_temp)
-        r2[best_reg_neurons, :] = r2_temp
-    return coef, r2
-
-
-def find_sig_rfs(coef, coef_ipsi, n_std=5):
-    """Find the neurons with a significant RF (compared to ipsi side)
-
-    Args:
-        coef (_type_): _description_
-        coef_ipsi (_type_): _description_
-        n_std (int, optional): _description_. Defaults to 5.
-
-    Returns:
-        _type_: _description_
-    """
-    coef_mean = np.mean(np.stack(coef, axis=2), axis=2)
-    coef_ipsi_mean = np.mean(np.stack(coef_ipsi, axis=2), axis=2)
-
-    threshold = n_std * np.std(coef_ipsi_mean[:-1, :], axis=0) + np.mean(
-        coef_ipsi_mean[:-1, :], axis=0
-    )
-    sig = np.max(coef_mean[:-1, :], axis=0) > threshold
-    sig_ipsi = np.max(coef_ipsi_mean[:-1, :], axis=0) > threshold
-
-    return sig, sig_ipsi
-
-
-def fit_3d_rfs_parametric(coef, nx, ny, nz, model="gaussian"):
-    (zs, ys, xs) = np.meshgrid(
-        np.arange(nz),
-        np.arange(ny),
-        np.arange(nx),
-        indexing="ij",
-    )
-    if model == "gaussian":
-        func = partial(gaussian_3d_rf, min_sigma=0.25)
-    else:
-        func = partial(gabor_3d_rf, min_sigma=0.25)
-
-    coef_fit = coef.copy()
-    params = []
-    # lower_bounds = Gaussian3DRFParams(
-    #     log_amplitude=-np.inf,
-    #     x0=0,
-    #     y0=0,
-    #     log_sigma_x2=-np.inf,
-    #     log_sigma_y2=-np.inf,
-    #     theta=0,
-    #     offset=-np.inf,
-    #     z0=0,
-    #     log_sigma_z=-np.inf,
-    # )
-    # upper_bounds = Gaussian3DRFParams(
-    #     log_amplitude=np.inf,
-    #     x0=nx,
-    #     y0=ny,
-    #     log_sigma_x2=np.inf,
-    #     log_sigma_y2=np.inf,
-    #     theta=np.pi / 2,
-    #     offset=np.inf,
-    #     z0=nz,
-    #     log_sigma_z=np.inf,
-    # )
-    # TODO using bounds currently is not working well
-    for roi in tqdm(range(coef.shape[1])):
-        c = np.reshape(coef[:-1, roi], (nz, ny, nx))
-        # get the index of the maximum of c
-        idepth, iy, ix = np.unravel_index(np.argmax(c), c.shape)
-        if model == "gaussian":
-            p0 = Gaussian3DRFParams(
-                log_amplitude=np.log(c.max()),
-                x0=ix,
-                y0=iy,
-                log_sigma_x2=0,
-                log_sigma_y2=0,
-                theta=0,
-                offset=0,
-                z0=idepth,
-                log_sigma_z=0,
-            )
-        else:
-            p0 = Gabor3DRFParams(
-                log_amplitude=np.log(c.max()),
-                x0=ix,
-                y0=iy,
-                log_sigma_x2=0,
-                log_sigma_y2=0,
-                theta=0,
-                offset=0,
-                log_sf=0,
-                alpha=0,
-                phase=0,
-                z0=idepth,
-                log_sigma_z=0,
-            )
-        try:
-            popt = curve_fit(
-                func,
-                (xs.flatten(), ys.flatten(), zs.flatten()),
-                c.flatten(),
-                p0=p0,
-            )[0]
-        except RuntimeError:
-            print(f"Warning: failed to fit gaussian to ROI {roi}")
-            popt = p0
-        coef_fit[:-1, roi] = func((xs.flatten(), ys.flatten(), zs.flatten()), *popt)
-        params.append(popt)
-    return coef_fit, params
-
-
-def get_relevant_recordings(
-    recording_name, flexilims_session, harp_is_in_recording, use_onix
-):
-    """Get the recording, harp recording and onix recording for a given recording name.
-
-    Args:
-        recording_name (str): name of the recording.
-        flexilims_session (flexilims_session): flexilims session.
-        harp_is_in_recording (bool): if True, harp is in the same recording as the imaging. Defaults to True.
-        use_onix (bool): if True, use onix recording for synchronisation. Defaults to False.
-
-    Returns:
-        (recording, harp_recording, onix_rec): tuple of recording, harp recording and onix recording.
-    """
-    recording = flz.get_entity(
-        datatype="recording",
-        name=recording_name,
-        flexilims_session=flexilims_session,
-    )
-
-    if harp_is_in_recording:
-        harp_recording = recording
-    else:
-        harp_recording = flz.get_children(
-            parent_id=recording.origin_id,
-            children_datatype="recording",
-            flexilims_session=flexilims_session,
-            filter=dict(protocol="harpdata"),
-        )
-        assert (
-            len(harp_recording) == 1
-        ), f"{len(harp_recording)} harp recording(s) found for {recording_name}"
-        harp_recording = harp_recording.iloc[0]
-
-    if use_onix:
-        onix_rec = flz.get_children(
-            parent_id=recording.origin_id,
-            children_datatype="recording",
-            flexilims_session=flexilims_session,
-            filter=dict(protocol="onix"),
-        )
-        assert (
-            len(onix_rec) == 1
-        ), f"{len(onix_rec)} onix recording(s) found for {recording_name}"
-        onix_rec = onix_rec.iloc[0]
-    else:
-        onix_rec = None
-
-    return recording, harp_recording, onix_rec
->>>>>>> 1650040d
+from functools import partial
+from warnings import warn
+import flexiznam as flz
+import numpy as np
+import pandas as pd
+from scipy.optimize import curve_fit
+from scipy.stats import mode, zscore
+from sklearn.model_selection import StratifiedKFold, train_test_split
+from tqdm import tqdm
+import gc
+
+from cottage_analysis.analysis.fit_gaussian_blob import (
+    Gabor3DRFParams,
+    Gaussian3DRFParams,
+    gabor_3d_rf,
+    gaussian_3d_rf,
+)
+from cottage_analysis.utilities.misc import get_str_or_recording
+from cottage_analysis.io_module.visstim import get_param_log
+
+print = partial(print, flush=True)
+from scipy.stats import mode
+from sklearn.model_selection import StratifiedKFold, train_test_split
+
+from cottage_analysis.preprocessing import synchronisation
+
+
+def find_valid_frames(frame_times, trials_df, verbose=True):
+    """Find frame numbers that are valid (not gray period, or not before or after the
+    imaging frames) and used for regenerating sphere stimuli.
+
+    Args:
+        frame_times (np.array): Array of time at which the frame should be regenerated
+        trials_df (pd.DataFrame): Dataframe contains information for each trial.
+        verbose (bool, optional): Print information. Defaults to True.
+
+    Returns:
+        frame_indices (np.array): Array of valid frame indices.
+    """
+    # for frames before and after the protocol, keep them 0s
+    before = frame_times < trials_df.imaging_harptime_stim_start.iloc[0]
+    after = frame_times > trials_df.imaging_harptime_stim_stop.iloc[-1]
+    if verbose:
+        print(
+            "Ignoring %d frames before and %d after the stimulus presentation"
+            % (np.sum(before), np.sum(after))
+        )
+    valid_frames = ~before & ~after
+
+    trial_index = (
+        trials_df.imaging_harptime_stim_start.searchsorted(frame_times, side="right")
+        - 1
+    )
+    trial_index = np.clip(trial_index, 0, len(trials_df) - 1)
+    trial_end = trials_df.loc[trial_index, "imaging_harptime_stim_stop"].values
+    grey_time = frame_times - trial_end > 0
+    if verbose:
+        print(
+            "Ignoring %d frames in grey inter-trial intervals"
+            % np.sum(grey_time & valid_frames)
+        )
+    valid_frames = valid_frames & (~grey_time)
+    frame_indices = np.where(valid_frames)[0]
+
+    return frame_indices
+
+
+def regenerate_frames(
+    frame_times,
+    trials_df,
+    vs_df,
+    param_logger,
+    time_column="HarpTime",
+    resolution=1,
+    sphere_size=10,
+    azimuth_limits=(-120, 120),
+    elevation_limits=(-40, 40),
+    verbose=True,
+    output_datatype="int16",
+    output=None,
+):
+    """Regenerate frames of sphere stimulus
+
+    `frame_times` is usually the imaging frame time, not the monitor frame time.
+
+
+    Args:
+        frame_times (np.array): Array of time at which the frame should be regenerated.
+        trials_df (pd.DataFrame): Dataframe contains information for each trial.
+        vs_df (pd.DataFrame): Dataframe contains information for each monitor frame.
+        param_logger (pd.DataFrame): Params saved by Bonsai logger
+        time_column (str): Name of the column containing timing information in
+                           dataframes (Default: 'HarpTime')
+        resolution (float): size of a pixel in degrees
+        sphere_size (float): size of a sphere in degrees
+        azimuth_limits ([float, float]): Minimum and maximum azimuth of the display
+        elevation_limits ([float, float]): Minimum and maximum elevation of the display
+        verbose (bool): Print information
+        output_datatype (type): datatype of the output. Use bool to have binary
+                                sphere/no sphere output. int for seeing sphere overlap.
+                                Not used if output is provided
+        output (np.array): Array to add output. Will be done inplace
+
+    Returns:
+        virtual_screen (np.array): an array of [elevation, azimuth] with spheres added.
+    """
+    frame_times = np.array(frame_times, ndmin=1)
+    mouse_pos_cm = (
+        vs_df["eye_z"].values * 100
+    )  # (np.array): position of the mouse in cm
+    mouse_pos_time = vs_df[
+        "monitor_harptime"
+    ].values  # (np.array): time of each mouse_pos_cm sample
+
+    out_shape = (
+        len(frame_times),
+        int((elevation_limits[1] - elevation_limits[0]) / resolution),
+        int((azimuth_limits[1] - azimuth_limits[0]) / resolution),
+    )
+    if output is None:
+        output = np.zeros(out_shape, dtype=output_datatype)
+    else:
+        assert output.shape == out_shape
+
+    # Find frame indices that are not grey and within the imaging time.
+    trial_index = (
+        trials_df.imaging_harptime_stim_start.searchsorted(frame_times, side="right")
+        - 1
+    )
+    trial_index = np.clip(trial_index, 0, len(trials_df) - 1)
+    frame_indices = find_valid_frames(frame_times, trials_df, verbose=verbose)
+    # If the imaging frame is after the last found monitor frame, we cannot find the
+    # position of the mouse for that frame. We will assume that the frame is gray
+    # and use the last found position for the searchsorted to avoid crashing.
+    delayed_frame = np.where(frame_times > mouse_pos_time[-1])[0]
+    if len(delayed_frame) > 0:
+        print(
+            f"WARNING: {len(delayed_frame)} imaging frames are after the last found "
+            + "monitor frame.\nWe will assume that they are gray."
+        )
+        frame_indices = frame_indices[
+            : np.searchsorted(frame_indices, delayed_frame[0])
+        ]
+        frame_times[delayed_frame] = frame_times[delayed_frame[0] - 1]
+    mouse_position = mouse_pos_cm[mouse_pos_time.searchsorted(frame_times)]
+
+    # now process the valid frames
+    log_ends = param_logger[time_column].searchsorted(frame_times)
+    nsphere_per_frame = np.zeros(len(frame_indices), dtype=int)
+    for frame_index in tqdm(frame_indices):
+        # find the trial in which the frame is
+        corridor = trials_df.loc[int(trial_index[frame_index])]
+        # load the logger from trial start until the time of the frame. This is the list
+        # of all the spheres as they appear. Some/most of the spheres might already be
+        # far behind the mouse.
+        logger = param_logger.iloc[
+            corridor.param_log_start : np.max(
+                [log_ends[frame_index], corridor.param_log_start + 1]
+            )
+        ]
+        # remove the spheres that are behind the mouse
+        logger = logger[logger.Radius > 0]
+        sphere_coordinates = np.array(logger[["X", "Y", "Z"]].values, dtype=float)
+        sphere_coordinates[:, 2] = (
+            sphere_coordinates[:, 2] - mouse_position[frame_index]
+        )
+        this_frame, n_on_screen = draw_spheres(
+            sphere_x=sphere_coordinates[:, 0],
+            sphere_y=sphere_coordinates[:, 1],
+            sphere_z=sphere_coordinates[:, 2],
+            depth=float(corridor.depth) * 100,
+            resolution=float(resolution),
+            sphere_size=float(sphere_size),
+            azimuth_limits=np.array(azimuth_limits, dtype=float),
+            elevation_limits=np.array(elevation_limits, dtype=float),
+        )
+        nsphere_per_frame[frame_index] = n_on_screen
+        if this_frame is None:
+            this_frame = np.zeros((out_shape[1], out_shape[2]))
+            print(
+                f"Warning: failed to reconstruct frame {frame_index}"
+                + f" ({n_on_screen} spheres on screen)"
+            )
+        output[frame_index] = this_frame
+
+    return output
+
+
+def draw_spheres(
+    sphere_x,
+    sphere_y,
+    sphere_z,
+    depth,
+    resolution=0.1,
+    sphere_size=10,
+    azimuth_limits=(-120, 120),
+    elevation_limits=(-40, 40),
+):
+    """Recreate stimulus for a single frame from corrected sphere position
+
+    Given the positions of the spheres relative to the mouse and the corridor depth,
+    recreate a single frame
+
+    Args:
+        sphere_x (np.array): X positions for all spheres on the frame
+        sphere_y (np.array): Y positions for all spheres on the frame
+        sphere_z (np.array): Z positions for all spheres on the frame
+        depth (float): Depth for that corridor. Used for size adjustement
+        resolution (float): size of a pixel in degrees
+        sphere_size (float): size of a sphere in degrees
+        azimuth_limits ([float, float]): Minimum and maximum azimuth of the display
+        elevation_limits ([float, float]): Minimum and maximum elevation of the display
+
+    Returns:
+        virtual_screen (np.array): an array of [elevation, azimuth] with spheres added.
+
+    """
+
+    radius, azimuth, elevation = cartesian_to_spherical(sphere_x, sphere_y, sphere_z)
+    # we switch from trigo circle, counterclockwise with 0 on the right to azimuth,
+    # clockwise with 0 in front
+    az_compas = np.mod(-(azimuth - 90), 360)
+    az_compas[az_compas > 180] = az_compas[az_compas > 180] - 360
+
+    # now prepare output
+    azi_n = int((azimuth_limits[1] - azimuth_limits[0]) / resolution)
+    ele_n = int((elevation_limits[1] - elevation_limits[0]) / resolution)
+
+    # find if the sphere is on the screen, that means in the -120 +120 azimuth range
+    in_screen = (az_compas > azimuth_limits[0]) & (az_compas < azimuth_limits[1])
+    # and in the -40, 40 elevation range
+    in_screen = in_screen & (
+        (elevation > elevation_limits[0]) & (elevation < elevation_limits[1])
+    )
+    if not np.any(in_screen):
+        return None, 0
+
+    # convert `in_screen` spheres in pixel space
+    az_on_screen = (az_compas[in_screen] - azimuth_limits[0]) / resolution
+    el_on_screen = (elevation[in_screen] - elevation_limits[0]) / resolution
+    size = depth / radius[in_screen] * sphere_size / resolution
+
+    xx, yy = np.meshgrid(np.arange(azi_n), np.arange(ele_n))
+    xx = np.outer(xx.reshape(-1), np.ones(len(az_on_screen)))
+    yy = np.outer(yy.reshape(-1), np.ones(len(el_on_screen)))
+    ok = (xx - az_on_screen) ** 2 + (yy - el_on_screen) ** 2 - size**2
+    ok = ok <= 0
+    # When plotting output, the origin (for lowest azimuth and elevation) is at lower left
+    return np.any(ok, axis=1).reshape((ele_n, azi_n)), np.sum(in_screen)
+
+
+def cartesian_to_spherical(x, y, z):
+    """Transform cartesian X, Y, Z bonsai coordinate to spherical
+
+    Args:
+        x (np.array): x position from bonsai. Positive is to the right of the mouse
+        y (np.array): y position from bonsai. Positive is above the mouse
+        z (np.array): z position from bonsai. Positive is in front of the mouse
+
+    Returns:
+        radius (np.array): radius, same unit as x,y,z
+        azimuth (np.array): azimuth angle in trigonometric coordinates (0 is to the
+                            right of the mouse, positive is counterclockwise, towards
+                            the nose)
+        elevation (np.array): elevation angle. 0 is in front of the mouse, positive
+                              towards the top.
+    """
+    radius = np.sqrt(x**2 + y**2 + z**2)
+    azimuth = np.arctan2(z, x)
+    elevation = np.arctan2(y, np.sqrt(x**2 + z**2))
+
+    azimuth = np.degrees(azimuth)
+    elevation = np.degrees(elevation)
+    return radius, azimuth, elevation
+
+
+def calculate_optic_flow_angle(r, r_new, distance):
+    angle = np.arccos((r**2 + r_new**2 - distance**2) / (2 * r * r_new))
+    return angle
+
+
+def _meshgrid(x, y):
+    xx = np.empty(shape=(x.size, y.size), dtype=x.dtype)
+    yy = np.empty(shape=(x.size, y.size), dtype=y.dtype)
+    for j in range(y.size):
+        for k in range(x.size):
+            xx[j, k] = k  # change to x[k] if indexing xy
+            yy[j, k] = j  # change to y[j] if indexing xy
+    return xx, yy
+
+
+def format_imaging_df(recording, imaging_df):
+    """Format sphere params in imaging_df.
+
+    Args:
+        recording (Series): recording entry returned by flexiznam.get_entity(name=recording_name, project_id=project).
+        imaging_df (pd.DataFrame): dataframe that contains info for each monitor frame.
+
+    Returns:
+        DataFrame: contains information for each monitor frame and vis-stim.
+
+    """
+    if "Radius" in imaging_df.columns:
+        imaging_df = imaging_df.rename(columns={"Radius": "depth"})
+    elif "Depth" in imaging_df.columns:
+        imaging_df = imaging_df.rename(columns={"Depth": "depth"})
+    # Indicate whether it's a closed loop or open loop session
+    if "Playback" in recording.name:
+        imaging_df["closed_loop"] = 0
+    else:
+        imaging_df["closed_loop"] = 1
+    imaging_df["RS"] = (
+        imaging_df.mouse_z_harp.diff() / imaging_df.mouse_z_harptime.diff()
+    )
+    # average RS eye for each imaging volume
+    imaging_df["RS_eye"] = imaging_df.eye_z.diff() / imaging_df.monitor_harptime.diff()
+    imaging_df.depth = imaging_df.depth / 100  # convert cm to m
+    # OF for each imaging volume
+    imaging_df["OF"] = imaging_df.RS_eye / imaging_df.depth
+    return imaging_df
+
+
+def generate_trials_df(recording, imaging_df):
+    """Generate a DataFrame that contains information for each trial.
+
+    Args:
+        recording (Series): recording entry returned by flexiznam.get_entity(name=recording_name, project_id=project).
+        imaging_df(pd.DataFrame): dataframe that contains info for each imaging volume.
+
+    Returns:
+        DataFrame: contains information for each trial.
+
+    """
+
+    trials_df = pd.DataFrame(
+        columns=[
+            "trial_no",
+            "depth",
+            "closed_loop",
+            "imaging_harptime_stim_start",
+            "imaging_harptime_stim_stop",
+            "imaging_harptime_blank_start",
+            "imaging_harptime_blank_stop",
+            "imaging_stim_start",
+            "imaging_stim_stop",
+            "imaging_blank_start",
+            "imaging_blank_stop",
+            "imaging_blank_pre_start",
+            "imaging_blank_pre_stop",
+            "RS_stim",  # actual running speed, m/s
+            "RS_blank",
+            "RS_blank_pre",
+            "RS_eye_stim",  # virtual running speed, m/s
+            "OF_stim",  # optic flow speed = RS/depth, rad/s
+            "dff_stim",
+            "dff_blank",
+            "dff_blank_pre",
+            "mouse_z_harp_stim",
+            "mouse_z_harp_blank",
+            "mouse_z_harp_blank_pre",
+        ]
+    )
+
+    # Find the change of depth
+    imaging_df["stim"] = np.nan
+    imaging_df.loc[imaging_df.depth.notnull(), "stim"] = 1
+    imaging_df.loc[imaging_df.depth < 0, "stim"] = 0
+    imaging_df_simple = imaging_df[
+        (imaging_df["stim"].diff() != 0) & (imaging_df["stim"]).notnull()
+    ].copy()
+    imaging_df_simple.depth = np.round(imaging_df_simple.depth, 2)
+
+    # Find frame or volume of imaging_df for trial start and stop
+    # (depending on whether return_volume=True in generate_imaging_df)
+    blank_time = 10
+    start_volume_stim = imaging_df_simple[
+        (imaging_df_simple["stim"] == 1)
+    ].imaging_frame.values
+    start_volume_blank = imaging_df_simple[
+        (imaging_df_simple["stim"] == 0)
+    ].imaging_frame.values
+    if start_volume_blank[0] < start_volume_stim[0]:
+        print("Warning: blank starts before stimulus starts! Double check!")
+        start_volume_blank = start_volume_blank[1:]
+        assert (
+            start_volume_blank[0] > start_volume_stim[0]
+        ), "Warning: 2 blank starts before stimulus starts! Double check!"
+
+    if len(start_volume_stim) != len(
+        start_volume_blank
+    ):  # if trial start and blank numbers are different
+        if (
+            len(start_volume_stim) - len(start_volume_blank)
+        ) == 1:  # last trial is not complete when stopping the recording
+            stop_volume_blank = start_volume_stim[1:] - 1
+            start_volume_stim = start_volume_stim[: len(start_volume_blank)]
+        else:  # something is wrong
+            print("Warning: incorrect stimulus trial structure! Double check!")
+    else:  # if trial start and blank numbers are the same
+        stop_volume_blank = start_volume_stim[1:] - 1
+        last_blank_stop_time = (
+            imaging_df.loc[start_volume_blank[-1]].imaging_harptime + blank_time
+        )
+        stop_volume_blank = np.append(
+            stop_volume_blank,
+            (np.abs(imaging_df.imaging_harptime - last_blank_stop_time)).idxmin(),
+        )
+    stop_volume_stim = start_volume_blank - 1
+    start_volume_blank_pre = np.append(0, start_volume_blank[:-1])
+    stop_volume_blank_pre = start_volume_stim - 1
+    # Assign trial no, depth, start/stop time, start/stop imaging volume to trials_df
+    # harptime are imaging trigger harp time
+    trials_df.trial_no = np.arange(len(start_volume_stim))
+    trials_df.depth = pd.Series(imaging_df.loc[start_volume_stim].depth.values)
+    trials_df.imaging_harptime_stim_start = imaging_df.loc[
+        start_volume_stim
+    ].imaging_harptime.values
+    trials_df.imaging_harptime_stim_stop = imaging_df.loc[
+        stop_volume_stim
+    ].imaging_harptime.values
+    trials_df.imaging_harptime_blank_start = imaging_df.loc[
+        start_volume_blank
+    ].imaging_harptime.values
+    trials_df.imaging_harptime_blank_stop = imaging_df.loc[
+        stop_volume_blank
+    ].imaging_harptime.values
+
+    trials_df.imaging_stim_start = pd.Series(start_volume_stim)
+    trials_df.imaging_stim_stop = pd.Series(stop_volume_stim)
+    trials_df.imaging_blank_start = pd.Series(start_volume_blank)
+    trials_df.imaging_blank_stop = pd.Series(stop_volume_blank)
+    trials_df.imaging_blank_pre_start = pd.Series(start_volume_blank_pre)
+    trials_df.imaging_blank_pre_stop = pd.Series(stop_volume_blank_pre)
+    # If the blank stop of last trial is beyond the number of imaging frames
+    if np.isnan(trials_df.imaging_blank_stop.iloc[-1]):
+        trials_df.imaging_blank_stop.iloc[-1] = len(imaging_df) - 1
+    # Get rid of the overlap of imaging frame no. between different trials
+    mask = trials_df.imaging_stim_start == trials_df.imaging_blank_stop.shift(1)
+    trials_df.loc[mask, "imaging_stim_start"] += 1
+
+    # Assign protocol to trials_df
+    if "Playback" in recording.name:
+        trials_df.closed_loop = 0
+    else:
+        trials_df.closed_loop = 1
+
+    def assign_values_to_df(trials_df, imaging_df, column_name, epoch):
+        trials_df[f"{column_name}_{epoch}"] = trials_df.apply(
+            lambda x: imaging_df[column_name]
+            .loc[int(x[f"imaging_{epoch}_start"]) : int(x[f"imaging_{epoch}_stop"])]
+            .values,
+            axis=1,
+        )
+        return trials_df
+
+    columns_to_assign = ["mouse_z_harp", "mouse_z_harp", "RS", "RS_eye", "OF"]
+    for epoch in ["stim", "blank", "blank_pre"]:
+        for column in columns_to_assign:
+            if column != "OF" or column != "RS_eye" or epoch == "stim":
+                trials_df = assign_values_to_df(trials_df, imaging_df, column, epoch)
+        trials_df[f"dff_{epoch}"] = trials_df.apply(
+            lambda x: np.stack(
+                imaging_df.dffs.loc[
+                    int(x[f"imaging_{epoch}_start"]) : int(x[f"imaging_{epoch}_stop"])
+                ]
+            ).squeeze(),
+            axis=1,
+        )
+
+    # Rename
+    trials_df = trials_df.drop(columns=["imaging_blank_start"])
+
+    return trials_df
+
+
+def search_param_log_trials(
+    harp_recording, trials_df, flexilims_session, vis_stim_recording=None
+):
+    """Add the start param logger row and stop param logger row to each trial.
+    This is required for regenerate_spheres.
+
+    Args:
+        harp_recording (Series or str): Harp recording
+        trials_df (pd.DataFrane): Dataframe that contails information for each trial.
+        flexilims_session (flexilims_session): flexilims session.
+        vis_stim_recording (Series or str, optional): Visual stimulation recording.
+            required if `recording` does not contain vis_stim info. Defaults to None.
+
+    Returns:
+        Dataframe: Dataframe that contails information for each trial.
+    """
+    harp_recording = get_str_or_recording(harp_recording, flexilims_session)
+    param_log = get_param_log(
+        flexilims_session,
+        vis_stim_recording=vis_stim_recording,
+        harp_recording=harp_recording,
+    )
+
+    # find trial index from param_log
+    param_log["stim"] = np.nan
+    param_log.loc[param_log.Radius.notnull(), "stim"] = 1
+    param_log.loc[param_log.Radius < 0, "stim"] = 0
+    p_log_simple = param_log[
+        (param_log["stim"].diff() != 0) & (param_log["stim"]).notnull()
+    ]
+    # find the line of param_log at which trials start and stop
+    param_log_start = p_log_simple[(p_log_simple["stim"] == 1)].index
+    param_log_stop = p_log_simple[(p_log_simple["stim"] == 0)].index
+
+    assert len(param_log_start) == len(
+        trials_df
+    ), "Number of trials in trials_df and param_log are different!"
+
+    # trial index for each row of param log
+    trials_df["param_log_start"] = param_log_start
+    trials_df["param_log_stop"] = param_log_stop
+
+    return trials_df
+
+
+def sync_all_recordings(
+    session_name,
+    flexilims_session=None,
+    project=None,
+    filter_datasets=None,
+    recording_type="two_photon",
+    protocol_base="SpheresPermTubeReward",
+    photodiode_protocol=5,
+    return_volumes=True,
+    harp_is_in_recording=True,
+    use_onix=False,
+    conflicts="skip",
+    sync_kwargs=None,
+    ephys_kwargs=None,
+):
+    """Concatenate synchronisation results for all recordings in a session.
+
+    Args:
+        session_name (str): {mouse}_{session}
+        flexilims_session (flexilims_session, optional): flexilims session. Defaults to None.
+        project (str): project name. Defaults to None. Must be provided if flexilims_session is None.
+        filter_datasets (dict): dictionary of filter keys and values to filter for the desired suite2p dataset (e.g. {'anatomical':3}) Default to None.
+        recording_type (str, optional): Type of the recording. Defaults to "two_photon".
+        protocol_base (str, optional): Base of the protocol. Defaults to "SpheresPermTubeReward".
+        photodiode_protocol (int): number of photodiode quad colors used for monitoring frame refresh.
+            Either 2 or 5 for now. Defaults to 5.
+        return_volumes (bool): if True, return only the first frame of each imaging volume. Defaults to True.
+        harp_is_in_recording (bool): if True, harp is in the same recording as the imaging. Defaults to True.
+        use_onix (bool): if True, use onix recording for synchronisation. Defaults to False.
+        conflicts (str): how to handle conflicts. Defaults to "skip".
+        sync_kwargs (dict): kwargs for synchronisation.generate_vs_df. Defaults to None.
+        return_multiunit (bool): if True, process multiunit activity. Defaults to False.
+        ephys_kwargs (dict): Keyword arguments for synchronisation.generate_spike_rate_df.
+            `return_multiunit` or `exp_sd` for instance. Defaults to None.
+
+    Returns:
+        (pd.DataFrame, pd.DataFrame): tuple of two dataframes, one concatenated vs_df for all recordings, one concatenated trials_df for all recordings.
+    """
+    assert flexilims_session is not None or project is not None
+    if flexilims_session is None:
+        flexilims_session = flz.get_flexilims_session(project_id=project)
+
+    exp_session = flz.get_entity(
+        datatype="session", name=session_name, flexilims_session=flexilims_session
+    )
+    recordings = flz.get_entities(
+        datatype="recording",
+        origin_id=exp_session["id"],
+        query_key="recording_type",
+        query_value=recording_type,
+        flexilims_session=flexilims_session,
+    )
+    recordings = recordings[recordings.name.str.contains(protocol_base)]
+
+    load_onix = False if recording_type == "two_photon" else True
+    for i, recording_name in enumerate(recordings.name):
+        print(f"Processing recording {i+1}/{len(recordings)}")
+        recording, harp_recording, onix_rec = get_relevant_recordings(
+            recording_name, flexilims_session, harp_is_in_recording, load_onix
+        )
+        vs_df = synchronisation.generate_vs_df(
+            recording=recording,
+            photodiode_protocol=photodiode_protocol,
+            flexilims_session=flexilims_session,
+            harp_recording=harp_recording,
+            onix_recording=onix_rec if use_onix else None,
+            project=project,
+            conflicts=conflicts,
+            sync_kwargs=sync_kwargs,
+        )
+
+        if recording_type == "two_photon":
+            imaging_df = synchronisation.generate_imaging_df(
+                vs_df=vs_df,
+                recording=recording,
+                flexilims_session=flexilims_session,
+                filter_datasets=filter_datasets,
+                return_volumes=return_volumes,
+            )
+        else:
+            imaging_df, unit_ids = synchronisation.generate_spike_rate_df(
+                vs_df=vs_df,
+                onix_recording=onix_rec,
+                harp_recording=harp_recording,
+                flexilims_session=flexilims_session,
+                filter_datasets=filter_datasets,
+                **ephys_kwargs,
+            )
+
+        imaging_df = format_imaging_df(imaging_df=imaging_df, recording=recording)
+
+        trials_df = generate_trials_df(recording=recording, imaging_df=imaging_df)
+
+        trials_df = search_param_log_trials(
+            harp_recording=harp_recording,
+            trials_df=trials_df,
+            flexilims_session=flexilims_session,
+            vis_stim_recording=recording,
+        )
+
+        if i == 0:
+            vs_df_all = vs_df
+            trials_df_all = trials_df
+        else:
+            vs_df_all = pd.concat([vs_df_all, vs_df], ignore_index=True)
+            trials_df_all = pd.concat([trials_df_all, trials_df], ignore_index=True)
+    print(f"Finished concatenating vs_df and trials_df")
+
+    return vs_df_all, trials_df_all
+
+
+def regenerate_frames_all_recordings(
+    session_name,
+    flexilims_session=None,
+    project=None,
+    filter_datasets=None,
+    recording_type="two_photon",
+    protocol_base="SpheresPermTubeReward",
+    is_closedloop=1,
+    photodiode_protocol=5,
+    return_volumes=True,
+    resolution=5,
+    sync_kwargs=None,
+    harp_is_in_recording=True,
+    use_onix=False,
+    ephys_kwargs=None,
+):
+    """Concatenate regenerated frames for all recordings in a session.
+
+    Args:
+        session_name (str): {mouse}_{session}
+        flexilims_session (flexilims_session, optional): flexilims session. Defaults to None.
+        project (str): project name. Defaults to None. Must be provided if flexilims_session is None.
+        filter_datasets (dict): dictionary of filter keys and values to filter for the desired suite2p dataset (e.g. {'anatomical':3}) Default to None.
+        recording_type (str, optional): Type of the recording. Defaults to "two_photon".
+        protocol_base (str, optional): Base of the protocol. Defaults to "SpheresPermTubeReward".
+        is_closedloop (bool): if True, closed loop session. Defaults to True.
+        photodiode_protocol (int): number of photodiode quad colors used for monitoring frame refresh.
+            Either 2 or 5 for now. Defaults to 5.
+        return_volumes (bool): if True, return only the first frame of each imaging volume. Defaults to True.
+        resolution (float): size of a pixel in degrees
+        sync_kwargs (dict): kwargs for synchronisation.generate_vs_df. Defaults to None.
+        harp_is_in_recording (bool): if True, harp is in the same recording as the imaging. Defaults to True.
+        use_onix (bool): if True, use onix recording for synchronisation. Defaults to False.
+        ephys_kwargs (dict): Keyword arguments for synchronisation.generate_spike_rate_df.
+            `return_multiunit` or `exp_sd` for instance. Defaults to None.
+
+
+
+    Returns:
+        (np.array, pd.DataFrame): tuple, one concatenated regenerated frames for all recordings (nframes * y * x), one concatenated imaging_df for all recordings.
+    """
+    assert flexilims_session is not None or project is not None
+    if flexilims_session is None:
+        flexilims_session = flz.get_flexilims_session(project_id=project)
+
+    exp_session = flz.get_entity(
+        datatype="session", name=session_name, flexilims_session=flexilims_session
+    )
+    recordings = flz.get_entities(
+        datatype="recording",
+        origin_id=exp_session["id"],
+        query_key="recording_type",
+        query_value=recording_type,
+        flexilims_session=flexilims_session,
+    )
+    if is_closedloop:
+        recordings = recordings[
+            (recordings.name.str.contains(protocol_base))
+            & (~recordings.name.str.contains("Playback"))
+        ]
+    else:
+        recordings = recordings[
+            (recordings.name.str.contains(protocol_base + "Playback"))
+        ]
+    load_onix = False if recording_type == "two_photon" else True
+    for i, recording_name in enumerate(recordings.name):
+        recording, harp_recording, onix_rec = get_relevant_recordings(
+            recording_name, flexilims_session, harp_is_in_recording, load_onix
+        )
+        # Generate vs_df, imaging_df, trials_df for this recording
+        print(f"Regenerating frames for recording {i+1}/{len(recordings)}")
+        vs_df = synchronisation.generate_vs_df(
+            recording=recording,
+            photodiode_protocol=photodiode_protocol,
+            flexilims_session=flexilims_session,
+            harp_recording=harp_recording,
+            onix_recording=onix_rec if use_onix else None,
+            project=project,
+            sync_kwargs=sync_kwargs,
+        )
+
+        if recording_type == "two_photon":
+            imaging_df = synchronisation.generate_imaging_df(
+                vs_df=vs_df,
+                recording=recording,
+                flexilims_session=flexilims_session,
+                filter_datasets=filter_datasets,
+                return_volumes=return_volumes,
+            )
+        else:
+            imaging_df, unit_ids = synchronisation.generate_spike_rate_df(
+                vs_df=vs_df,
+                onix_recording=onix_rec,
+                harp_recording=harp_recording,
+                flexilims_session=flexilims_session,
+                filter_datasets=filter_datasets,
+                **ephys_kwargs,
+            )
+
+        imaging_df = format_imaging_df(recording=recording, imaging_df=imaging_df)
+
+        trials_df = generate_trials_df(recording=recording, imaging_df=imaging_df)
+
+        trials_df = search_param_log_trials(
+            harp_recording=harp_recording,
+            trials_df=trials_df,
+            flexilims_session=flexilims_session,
+            vis_stim_recording=recording,
+        )
+
+        # Load paramlog
+        param_log = get_param_log(
+            flexilims_session,
+            vis_stim_recording=recording,
+            harp_recording=harp_recording,
+        )
+
+        # Regenerate frames for this trial
+        sphere_size = (
+            10
+            * (vs_df.OriginalSize.unique()[~np.isnan(vs_df.OriginalSize.unique())][0])
+            / 0.087
+        )
+        assert not isinstance(sphere_size, list)
+        frames = regenerate_frames(
+            frame_times=imaging_df.imaging_harptime,
+            trials_df=trials_df,
+            vs_df=vs_df,
+            param_logger=param_log,
+            time_column="HarpTime",
+            resolution=resolution,
+            sphere_size=sphere_size,
+            azimuth_limits=(-120, 120),
+            elevation_limits=(-40, 40),
+            verbose=True,
+            output_datatype="int16",
+            output=None,
+            # flip_x=True,
+        )
+
+        if i == 0:
+            frames_all = frames
+            imaging_df_all = imaging_df
+        else:
+            frames_all = np.concatenate((frames_all, frames), axis=0)
+            imaging_df_all = pd.concat([imaging_df_all, imaging_df], ignore_index=True)
+    print(f"Finished concatenating regenerated frames and imaging_df")
+
+    return frames_all, imaging_df_all
+
+
+def laplace_matrix(nx, ny):
+    Ls = []
+    for x in range(nx):
+        for y in range(ny):
+            m = np.zeros((nx, ny))
+            m[x, y] = 4
+            if x > 0:
+                m[x - 1, y] = -1
+            if x < m.shape[0] - 1:
+                m[x + 1, y] = -1
+            if y > 0:
+                m[x, y - 1] = -1
+            if y < m.shape[1] - 1:
+                m[x, y + 1] = -1
+            Ls.append(m.flatten())
+    L = np.stack(Ls, axis=0)
+    return L
+
+
+def fit_3d_rfs(
+    imaging_df,
+    frames,
+    reg_xy=100,
+    reg_depth=20,
+    shift_stim=2,
+    use_col="dffs",
+    k_folds=5,
+    choose_rois=(),
+    validation=False,
+):
+    """Fit 3D receptive fields using regularized least squares regression, with only one set of hyperparameters.
+    Runs on all ROIs in parallel.
+
+    Args:
+        imaging_df (pd.DataFrame): dataframe that contains info for each imaging volume.
+        frames (np.array): array of frames
+        reg_xy (float): regularization constant for spatial regularization
+        reg_depth (float): regularization constant for depth regularization
+        shift_stim (int): number of frames to shift the stimulus by.
+            This is to account for the delay between the stimulus and the response.
+            Defaults to 2.
+        use_col (str): column in imaging_df to use for fitting. Defaults to "dffs".
+        k_folds (int): number of folds for cross validation. Defaults to 5.
+        choose_rois (list): a list of ROI indices to fit. Defaults to [], which means fit all ROIs.
+        validation (bool): whether to include a validation set for hyperparameter tuning. Defaults to False.
+
+    Returns:
+        coef (np.array): array of coefficients for each pixel, ndepths x (ndepths x nazi x nele + 1) x ncells
+        r2 (list): list of arrays of r2 for each ROI for training, validation and test sets, ncells x 2
+
+    """
+    resps = zscore(np.concatenate(imaging_df[use_col]), axis=0)
+    if len(choose_rois) > 0:
+        resps = resps[:, choose_rois]
+    depths = imaging_df.depth.unique()
+    depths = depths[~np.isnan(depths)]
+    depths = depths[depths > 0]
+    depths = np.sort(depths)
+    L = laplace_matrix(frames.shape[1], frames.shape[2])
+    Ls = []
+    Ls_depth = []
+
+    trial_idx = np.zeros_like(imaging_df.depth)
+    trial_idx = np.cumsum(
+        np.logical_and(np.abs(imaging_df.depth.diff()) > 0, imaging_df.depth > 0)
+    )
+    trial_idx[imaging_df.depth.isna()] = np.nan
+    trial_idx[imaging_df.depth < 0] = np.nan
+    imaging_df["trial_idx"] = trial_idx
+    # get the depth of the first row for each trial
+    depths_by_trial = imaging_df.groupby("trial_idx").first().depth
+    # convert to categorical codes
+    categorical = pd.Categorical(depths_by_trial).codes
+    depths_by_trial.update(pd.Series(categorical, index=depths_by_trial.index))
+    depths_by_trial = depths_by_trial.astype(categorical.dtype)
+    # convert index to int
+    depths_by_trial.index = depths_by_trial.index.astype(int)
+
+    X = np.zeros((frames.shape[0], frames.shape[1] * frames.shape[2] * depths.shape[0]))
+    for idepth, depth in enumerate(depths):
+        depth_idx = imaging_df.depth == depth
+        m = np.roll(np.reshape(frames, (frames.shape[0], -1)), shift_stim, axis=0)[
+            depth_idx, :
+        ]
+        # place m in the right columns of X
+        X[depth_idx, idepth * m.shape[1] : (idepth + 1) * m.shape[1]] = m
+        # add regularization penalty on the second derivative of the coefficients
+        # in X and Y
+        L_xy = np.zeros((L.shape[0], X.shape[1]))
+        L_xy[:, idepth * L.shape[1] : (idepth + 1) * L.shape[1]] = L
+        Ls.append(L_xy)
+        # add regularization penalty on the second derivative of the coefficients
+        # along the depth axis
+        L_depth = np.zeros((m.shape[1], X.shape[1]))
+        L_depth[:, idepth * m.shape[1] : (idepth + 1) * m.shape[1]] = (
+            np.identity(m.shape[1]) * 2
+        )
+        if idepth > 0:
+            L_depth[:, (idepth - 1) * m.shape[1] : idepth * m.shape[1]] = -np.identity(
+                m.shape[1]
+            )
+        if idepth < depths.shape[0] - 1:
+            L_depth[
+                :, (idepth + 1) * m.shape[1] : (idepth + 2) * m.shape[1]
+            ] = -np.identity(m.shape[1])
+        Ls_depth.append(L_depth)
+
+    L = np.concatenate(Ls, axis=0)
+    L = np.concatenate([L, np.zeros((L.shape[0], 1))], axis=1)
+    L_depth = np.concatenate(Ls_depth, axis=0)
+    L_depth = np.concatenate([L_depth, np.zeros((L_depth.shape[0], 1))], axis=1)
+    # add bias
+    X = np.concatenate([X, np.ones((X.shape[0], 1))], axis=1)
+    coefs = []
+    # 0 for train and -1 for test, 1 for validation prediction
+    n_splits = 3 if validation else 2
+    Y_pred = np.zeros((resps.shape[0], resps.shape[1], n_splits)) * np.nan
+    # randomly split trials into training and test sets
+    stratified_kfold = StratifiedKFold(n_splits=k_folds, random_state=42, shuffle=True)
+    # Use validation set to select the best regularization parameters (train, val, test),
+    # or use test set to evaluate performance (train, test)
+    for train_trials, test_trials in stratified_kfold.split(
+        depths_by_trial.index, depths_by_trial.values
+    ):
+        if validation:
+            train_trials, validation_trials = train_test_split(
+                train_trials,
+                stratify=depths_by_trial.iloc[train_trials].values,
+                test_size=(1 / (k_folds - 1)),
+            )
+            validation_idx = np.isin(imaging_df.trial_idx, validation_trials)
+        train_idx = np.isin(imaging_df.trial_idx, train_trials)
+        test_idx = np.isin(imaging_df.trial_idx, test_trials)
+
+        X_train = np.concatenate(
+            [X[train_idx, :], reg_xy * L, reg_depth * L_depth], axis=0
+        )
+        Q = np.linalg.inv(X_train.T @ X_train) @ X_train.T
+
+        Y_train = np.concatenate(
+            [
+                resps[train_idx, :],
+                np.zeros((L.shape[0], resps.shape[1])),
+                np.zeros((L_depth.shape[0], resps.shape[1])),
+            ],
+            axis=0,
+        )
+        coef = Q @ Y_train
+        coefs.append(coef)
+
+        if validation:
+            idxs = [train_idx, validation_idx, test_idx]
+        else:
+            idxs = [train_idx, test_idx]
+        for isplit, idx in enumerate(idxs):
+            Y_pred[idx, :, isplit] = X[idx, :] @ coef
+    # calculate R2
+    r2 = np.zeros((resps.shape[1], n_splits)) * np.nan
+    for isplit in range(n_splits):
+        use_idx = np.isfinite(Y_pred[:, 0, isplit])
+        residual_var = np.sum(
+            (Y_pred[use_idx, :, isplit] - resps[use_idx, :]) ** 2,
+            axis=0,
+        )
+        total_var = np.sum(
+            (resps[use_idx, :] - np.mean(resps[use_idx, :], axis=0)) ** 2, axis=0
+        )
+        r2[:, isplit] = 1 - residual_var / total_var
+    return coefs, r2
+
+
+def fit_3d_rfs_hyperparam_tuning(
+    imaging_df,
+    frames,
+    reg_xys=[20, 40, 80, 160, 320],
+    reg_depths=[20, 40, 80, 160, 320],
+    shift_stim=2,
+    use_col="dffs",
+    k_folds=5,
+    tune_separately=True,
+    validation=True,
+    r2_threshold=0.01,
+):
+    """Fit 3D receptive fields using regularized least squares regression, with hyperparameter tuning.
+    Runs on all ROIs in parallel.
+
+    Args:
+        imaging_df (pd.DataFrame): dataframe that contains info for each imaging volume.
+        frames (np.array): array of frames
+        reg_xys (list): a list of regularization constant for spatial regularization
+        reg_depths (list): a list of regularization constant for depth regularization
+        shift_stim (int): number of frames to shift the stimulus by.
+            This is to account for the delay between the stimulus and the response.
+            Defaults to 2.
+        use_col (str): column in imaging_df to use for fitting. Defaults to "dffs".
+        k_folds (int): number of folds for cross validation. Defaults to 5.
+        tune_separately (bool): whether to tune hyperparameters separately for each ROI. Defaults to True.
+        validation (bool): whether to include a validation set for hyperparameter tuning. Defaults to False.
+        r2_threshold (float): threshold for the minimum R2 for a ROI to be considered good. Defaults to 0.01.
+
+    Returns:
+        coef (np.array): array of coefficients for each pixel, ndepths x (ndepths x nazi x nele + 1) x ncells
+        r2 (list): list of arrays of r2 for each ROI for training, validation and test sets, ncells x 2
+        best_reg_xys (np.array): array of best reg_xy for each ROI
+        best_reg_depths (np.array): array of best reg_depth for each ROI
+
+    """
+    depth_list = imaging_df.depth.dropna().unique()
+    depth_list = np.sort(depth_list[depth_list>0])
+    all_coef = np.zeros((len(reg_xys)*len(reg_depths), k_folds, frames.shape[1]*frames.shape[2]*len(depth_list)+1, imaging_df.loc[0, "dffs"].shape[1]))
+    all_r2s = np.zeros((len(reg_xys)*len(reg_depths), imaging_df.loc[0, "dffs"].shape[1], 2))
+    hyperparams = np.zeros((len(reg_xys)*len(reg_depths), 2))
+    good_neuron_percs = np.zeros((len(reg_xys), len(reg_depths)))
+    nrois = imaging_df.loc[0, "dffs"].shape[1]
+    idx=0
+    for i, reg_xy in enumerate(reg_xys):
+        for j, reg_depth in enumerate(reg_depths):
+            print(f"fitting reg_xy: {reg_xy}, reg_depth: {reg_depth}")
+            coef, r2 = fit_3d_rfs(
+                imaging_df,
+                frames,
+                reg_xy=reg_xy,
+                reg_depth=reg_depth,
+                shift_stim=shift_stim,
+                use_col=use_col,
+                k_folds=k_folds,
+                validation=validation,
+            )
+            gc.collect()
+            good_neuron_percs[i, j] = np.mean(r2[:, 1] > r2_threshold)
+            all_coef[idx] = np.stack(coef)
+            all_r2s[idx] = r2
+            hyperparams[idx] = [reg_xy, reg_depth]
+            # all_coef.append(np.stack(coef))
+            # all_r2s.append(r2)
+            # hyperparams.append([reg_xy, reg_depth])
+            idx+=1
+    if not tune_separately:
+        max_idx = np.argmax(good_neuron_percs)
+        best_reg_xy, best_reg_depth = hyperparams[max_idx]
+        print(
+            f"Best param found for all ROIs: "
+            f"reg_xy: {best_reg_xy}, "
+            f"reg_depth: {best_reg_depth}, "
+            f"R2>{r2_threshold}: {good_neuron_percs[max_idx]:.4f}"
+        )
+        coef = all_coef[max_idx]
+        best_reg_xys = np.ones(nrois) * best_reg_xy
+        best_reg_depths = np.ones(nrois) * best_reg_depth
+    else:
+        coef = np.zeros_like(all_coef[0])
+        best_hyperparam_idxs = np.argmax(np.stack(all_r2s, axis=0)[:, :, 1], axis=0)
+        best_reg_xys = np.zeros(nrois)
+        best_reg_depths = np.zeros(nrois)
+        for iroi in range(nrois):
+            [best_reg_xy, best_reg_depth] = hyperparams[best_hyperparam_idxs[iroi]]
+            print(
+                f"Best param found for ROI {iroi}: "
+                f"reg_xy: {best_reg_xy}, "
+                f"reg_depth: {best_reg_depth}"
+            )
+            best_reg_xys[iroi] = best_reg_xy
+            best_reg_depths[iroi] = best_reg_depth
+            coef[:, :, iroi] = all_coef[best_hyperparam_idxs[iroi]][:, :, iroi]
+            r2[iroi, :] = all_r2s[best_hyperparam_idxs[iroi]][iroi, :]
+    return coef, r2, best_reg_xys, best_reg_depths
+
+
+def fit_3d_rfs_ipsi(
+    imaging_df,
+    frames,
+    best_reg_xys,
+    best_reg_depths,
+    shift_stim=2,
+    use_col="dffs",
+    k_folds=5,
+    validation=False,
+):
+    """Fit 3D receptive fields using the ipsilateral side of stimuli using regularized least squares regression, using the best set of hyperparameter of the contralateral side.
+    Runs on all ROIs in parallel.
+
+    Args:
+        imaging_df (pd.DataFrame): dataframe that contains info for each imaging volume.
+        frames (np.array): array of frames
+        best_reg_xys (list): a list of best regularization constant for spatial regularization from the contra side fitting.
+        best_reg_depths (list): a list of best regularization constant for depth regularization from the contra side fitting.
+        shift_stim (int): number of frames to shift the stimulus by.
+            This is to account for the delay between the stimulus and the response.
+            Defaults to 2.
+        use_col (str): column in imaging_df to use for fitting. Defaults to "dffs".
+        k_folds (int): number of folds for cross validation. Defaults to 5.
+        validation (bool): whether to include a validation set for hyperparameter tuning. Defaults to False.
+
+    Returns:
+        coef (np.array): array of coefficients for each pixel, ndepths x (ndepths x nazi x nele + 1) x ncells
+        r2 (list): list of arrays of r2 for each ROI for training, validation and test sets, ncells x 2
+
+    """
+
+    best_regs = np.stack([best_reg_xys, best_reg_depths], axis=1)
+    coef_temp, r2_temp = fit_3d_rfs(
+        imaging_df,
+        frames,
+        reg_xy=80,
+        reg_depth=40,
+        shift_stim=shift_stim,
+        use_col=use_col,
+        k_folds=k_folds,
+        validation=validation,
+    )
+    coef = np.zeros_like(np.stack(coef_temp))
+    r2 = np.zeros_like(np.stack(r2_temp))
+    for best_reg in np.unique(best_regs, axis=0):
+        best_reg_neurons = np.where(np.all(best_reg == best_regs, axis=1))[0]
+        print(
+            f"Fit with best param for {len(best_reg_neurons)} neurons: reg_xy: {best_reg[0]}, reg_depth: {best_reg[1]}"
+        )
+        coef_temp, r2_temp = fit_3d_rfs(
+            imaging_df,
+            frames,
+            reg_xy=best_reg[0],
+            reg_depth=best_reg[1],
+            shift_stim=shift_stim,
+            use_col=use_col,
+            k_folds=k_folds,
+            choose_rois=best_reg_neurons,
+            validation=validation,
+        )
+        gc.collect()
+        coef[:, :, best_reg_neurons] = np.stack(coef_temp)
+        r2[best_reg_neurons, :] = r2_temp
+    return coef, r2
+
+
+def find_sig_rfs(coef, coef_ipsi, n_std=5):
+    """Find the neurons with a significant RF (compared to ipsi side)
+
+    Args:
+        coef (_type_): _description_
+        coef_ipsi (_type_): _description_
+        n_std (int, optional): _description_. Defaults to 5.
+
+    Returns:
+        _type_: _description_
+    """
+    coef_mean = np.mean(np.stack(coef, axis=2), axis=2)
+    coef_ipsi_mean = np.mean(np.stack(coef_ipsi, axis=2), axis=2)
+
+    threshold = n_std * np.std(coef_ipsi_mean[:-1, :], axis=0) + np.mean(
+        coef_ipsi_mean[:-1, :], axis=0
+    )
+    sig = np.max(coef_mean[:-1, :], axis=0) > threshold
+    sig_ipsi = np.max(coef_ipsi_mean[:-1, :], axis=0) > threshold
+
+    return sig, sig_ipsi
+
+
+def fit_3d_rfs_parametric(coef, nx, ny, nz, model="gaussian"):
+    (zs, ys, xs) = np.meshgrid(
+        np.arange(nz),
+        np.arange(ny),
+        np.arange(nx),
+        indexing="ij",
+    )
+    if model == "gaussian":
+        func = partial(gaussian_3d_rf, min_sigma=0.25)
+    else:
+        func = partial(gabor_3d_rf, min_sigma=0.25)
+
+    coef_fit = coef.copy()
+    params = []
+    # lower_bounds = Gaussian3DRFParams(
+    #     log_amplitude=-np.inf,
+    #     x0=0,
+    #     y0=0,
+    #     log_sigma_x2=-np.inf,
+    #     log_sigma_y2=-np.inf,
+    #     theta=0,
+    #     offset=-np.inf,
+    #     z0=0,
+    #     log_sigma_z=-np.inf,
+    # )
+    # upper_bounds = Gaussian3DRFParams(
+    #     log_amplitude=np.inf,
+    #     x0=nx,
+    #     y0=ny,
+    #     log_sigma_x2=np.inf,
+    #     log_sigma_y2=np.inf,
+    #     theta=np.pi / 2,
+    #     offset=np.inf,
+    #     z0=nz,
+    #     log_sigma_z=np.inf,
+    # )
+    # TODO using bounds currently is not working well
+    for roi in tqdm(range(coef.shape[1])):
+        c = np.reshape(coef[:-1, roi], (nz, ny, nx))
+        # get the index of the maximum of c
+        idepth, iy, ix = np.unravel_index(np.argmax(c), c.shape)
+        if model == "gaussian":
+            p0 = Gaussian3DRFParams(
+                log_amplitude=np.log(c.max()),
+                x0=ix,
+                y0=iy,
+                log_sigma_x2=0,
+                log_sigma_y2=0,
+                theta=0,
+                offset=0,
+                z0=idepth,
+                log_sigma_z=0,
+            )
+        else:
+            p0 = Gabor3DRFParams(
+                log_amplitude=np.log(c.max()),
+                x0=ix,
+                y0=iy,
+                log_sigma_x2=0,
+                log_sigma_y2=0,
+                theta=0,
+                offset=0,
+                log_sf=0,
+                alpha=0,
+                phase=0,
+                z0=idepth,
+                log_sigma_z=0,
+            )
+        try:
+            popt = curve_fit(
+                func,
+                (xs.flatten(), ys.flatten(), zs.flatten()),
+                c.flatten(),
+                p0=p0,
+            )[0]
+        except RuntimeError:
+            print(f"Warning: failed to fit gaussian to ROI {roi}")
+            popt = p0
+        coef_fit[:-1, roi] = func((xs.flatten(), ys.flatten(), zs.flatten()), *popt)
+        params.append(popt)
+    return coef_fit, params
+
+
+def get_relevant_recordings(
+    recording_name, flexilims_session, harp_is_in_recording, use_onix
+):
+    """Get the recording, harp recording and onix recording for a given recording name.
+
+    Args:
+        recording_name (str): name of the recording.
+        flexilims_session (flexilims_session): flexilims session.
+        harp_is_in_recording (bool): if True, harp is in the same recording as the imaging. Defaults to True.
+        use_onix (bool): if True, use onix recording for synchronisation. Defaults to False.
+
+    Returns:
+        (recording, harp_recording, onix_rec): tuple of recording, harp recording and onix recording.
+    """
+    recording = flz.get_entity(
+        datatype="recording",
+        name=recording_name,
+        flexilims_session=flexilims_session,
+    )
+
+    if harp_is_in_recording:
+        harp_recording = recording
+    else:
+        harp_recording = flz.get_children(
+            parent_id=recording.origin_id,
+            children_datatype="recording",
+            flexilims_session=flexilims_session,
+            filter=dict(protocol="harpdata"),
+        )
+        assert (
+            len(harp_recording) == 1
+        ), f"{len(harp_recording)} harp recording(s) found for {recording_name}"
+        harp_recording = harp_recording.iloc[0]
+
+    if use_onix:
+        onix_rec = flz.get_children(
+            parent_id=recording.origin_id,
+            children_datatype="recording",
+            flexilims_session=flexilims_session,
+            filter=dict(protocol="onix"),
+        )
+        assert (
+            len(onix_rec) == 1
+        ), f"{len(onix_rec)} onix recording(s) found for {recording_name}"
+        onix_rec = onix_rec.iloc[0]
+    else:
+        onix_rec = None
+
+    return recording, harp_recording, onix_rec