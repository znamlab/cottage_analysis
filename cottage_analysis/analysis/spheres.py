--- conflicted
+++ resolved
@@ -14,14 +14,11 @@
     gabor_3d_rf,
     gaussian_3d_rf,
 )
-<<<<<<< HEAD
 from functools import partial
 print = partial(print, flush=True)
 from sklearn.model_selection import StratifiedKFold, train_test_split
 from scipy.stats import mode
-=======
 from cottage_analysis.preprocessing import synchronisation
->>>>>>> f5d45e22
 
 
 def find_valid_frames(frame_times, trials_df, verbose=True):
@@ -726,13 +723,8 @@
     shift_stim=2,
     use_col="dffs",
     k_folds=5,
-<<<<<<< HEAD
-    choose_rois=[],
-    mode="test"
-=======
     choose_rois=(),
     validation=False,
->>>>>>> f5d45e22
 ):
     """Fit 3D receptive fields using regularized least squares regression.
     Runs on all ROIs in parallel.
@@ -747,15 +739,8 @@
             Defaults to 2.
         use_col (str): column in imaging_df to use for fitting. Defaults to "dffs".
         k_folds (int): number of folds for cross validation. Defaults to 5.
-<<<<<<< HEAD
-        choose_rois (list): a list of RIU indices to fit. Defaults to [], which means fit all ROIs.
-        mode (str): mode of fitting. Defaults to "test".
-            "hyperparam_tuning": fit on training set, evaluate on validation set, for choosing best hyperparameters.
-            "test": fit on training + validation set, evaluate on test set, for fitting final model.
-=======
         choose_rois (list): a list of ROI indices to fit. Defaults to [], which means fit all ROIs.
         validation (bool): whether to include a validation set for hyperparameter tuning. Defaults to False.
->>>>>>> f5d45e22
 
     Returns:
         coef (np.array): array of coefficients for each pixel
@@ -880,9 +865,6 @@
     return coefs, r2
 
 
-<<<<<<< HEAD
-def fit_3d_rfs_hyperparam_tuning(imaging_df, frames, reg_xys=[20, 40, 80, 160, 320], reg_depths=[20, 40, 80, 160, 320], shift_stims=2, use_col="dffs", k_folds=5, tune_separately=False, use_validation_set=False):
-=======
 def fit_3d_rfs_hyperparam_tuning(
     imaging_df,
     frames,
@@ -892,8 +874,8 @@
     use_col="dffs",
     k_folds=5,
     tune_separately=False,
+    validation=False,
 ):
->>>>>>> f5d45e22
     all_coef = []
     all_rs = []
     hyperparams = []
@@ -901,24 +883,8 @@
     for i, reg_xy in enumerate(reg_xys):
         for j, reg_depth in enumerate(reg_depths):
             print(f"fitting reg_xy: {reg_xy}, reg_depth: {reg_depth}")
-<<<<<<< HEAD
-            if use_validation_set:
-                coef, r2 = fit_3d_rfs(imaging_df, frames, reg_xy=reg_xy, reg_depth=reg_depth, shift_stim=2, use_col="dffs",k_folds=5, mode="hyperparam_tuning")
-            else: 
-                coef, r2 = fit_3d_rfs(imaging_df, frames, reg_xy=reg_xy, reg_depth=reg_depth, shift_stim=2, use_col="dffs",k_folds=5, mode="test")
+            coef, r2 = fit_3d_rfs(imaging_df, frames, reg_xy=reg_xy, reg_depth=reg_depth, shift_stim=2, use_col="dffs",k_folds=5, validation=validation)
             good_neuron_percs[i,j] = np.mean(r2[:,1]>.01)
-=======
-            coef, r2 = fit_3d_rfs(
-                imaging_df,
-                frames,
-                reg_xy=40,
-                reg_depth=80,
-                shift_stim=2,
-                use_col="dffs",
-                k_folds=5,
-                mode="hyperparam_tuning",
-            )
->>>>>>> f5d45e22
             all_coef.append(coef)
             all_rs.append(r2)
             hyperparams.append([reg_xy, reg_depth])
@@ -928,35 +894,21 @@
     best_hyperparam_idxs = np.argmax(all_rs[:, :, 1], axis=0)
 
     if not tune_separately:
-<<<<<<< HEAD
         max_idx = np.unravel_index(np.argmax(good_neuron_percs), good_neuron_percs.shape)
         best_reg_xy, best_reg_depth = reg_xys[max_idx[0]], reg_depths[max_idx[1]]
         print(f"Best param found for all ROIs: reg_xy: {best_reg_xy}, reg_depth: {best_reg_depth}, R2>0.01: {good_neuron_percs[max_idx]:.4f}")
-        coef, r2 = fit_3d_rfs(imaging_df, frames, reg_xy=best_reg_xy, reg_depth=best_reg_depth, shift_stim=2, use_col="dffs",k_folds=5, mode="test")
-=======
+        coef, r2 = fit_3d_rfs(imaging_df, frames, reg_xy=best_reg_xy, reg_depth=best_reg_depth, shift_stim=2, use_col="dffs",k_folds=5, validation=validation)
         [best_reg_xy, best_reg_depth] = hyperparams[mode(best_hyperparam_idxs[0][0])]
         print(
             f"Best param found for all ROIs: reg_xy: {best_reg_xy}, reg_depth: {best_reg_depth}"
         )
-        coef, r2 = fit_3d_rfs(
-            imaging_df,
-            frames,
-            reg_xy=best_reg_xy,
-            reg_depth=best_reg_depth,
-            shift_stim=2,
-            use_col="dffs",
-            k_folds=5,
-            mode="test",
-        )
->>>>>>> f5d45e22
         coef = np.stack(coef)
     else:
         for iparam in np.sort(np.unique(best_hyperparam_idxs)):
             [best_reg_xy, best_reg_depth] = hyperparams[iparam]
-<<<<<<< HEAD
             fit_neurons = np.arange(imaging_df[use_col][0].shape[1])[best_hyperparam_idxs==iparam]
             print(f"Best param found for {len(fit_neurons)} neurons: reg_xy: {best_reg_xy}, reg_depth: {best_reg_depth}")
-            coef_temp, r2_temp = fit_3d_rfs(imaging_df, frames, reg_xy=best_reg_xy, reg_depth=best_reg_depth, shift_stim=2, use_col="dffs",k_folds=5, choose_rois=fit_neurons, mode="test")
+            coef_temp, r2_temp = fit_3d_rfs(imaging_df, frames, reg_xy=best_reg_xy, reg_depth=best_reg_depth, shift_stim=2, use_col="dffs",k_folds=5, choose_rois=fit_neurons, validation=validation)
             coef = np.stack(coef)
             coef[:, :, fit_neurons] = np.stack(coef_temp)
             r2[fit_neurons,:] = r2_temp
@@ -1104,30 +1056,6 @@
 #     r2 = 1 - residual_var / total_var[:, np.newaxis]
 
 #     return coefs, r2
-=======
-            fit_neurons = np.arange(imaging_df[use_col][0].shape[1])[
-                best_hyperparam_idxs == iparam
-            ]
-            print(
-                f"Best param found for {len(fit_neurons)} neurons: reg_xy: {best_reg_xy}, reg_depth: {best_reg_depth}"
-            )
-            coef_temp, r2_temp = spheres.fit_3d_rfs(
-                imaging_df,
-                frames,
-                reg_xy=best_reg_xy,
-                reg_depth=best_reg_depth,
-                shift_stim=2,
-                use_col="dffs",
-                k_folds=5,
-                choose_rois=fit_neurons,
-                mode="test",
-            )
-            coef = np.stack(coef)
-            coef[:, :, fit_neurons] = np.stack(coef_temp)
-            r2[fit_neurons, :] = r2_temp
-
-    return coef, r2
->>>>>>> f5d45e22
 
 
 def fit_3d_rfs_parametric(coef, nx, ny, nz, model="gaussian"):
