import numpy as np
import pandas as pd
import matplotlib

matplotlib.rcParams["pdf.fonttype"] = 42  # for pdfs
import matplotlib.pyplot as plt
from matplotlib import cm
from tqdm import tqdm
import scipy
import seaborn as sns
import flexiznam as flz
from scipy.stats import pearsonr
from cottage_analysis.analysis import (
    spheres,
    find_depth_neurons,
    common_utils,
    size_control,
    fit_gaussian_blob,
)
from cottage_analysis.plotting import plotting_utils
from cottage_analysis.pipelines import pipeline_utils
from cottage_analysis.plotting import rf_plots
from cottage_analysis.analysis import roi_location, common_utils


def plot_raster_all_depths(
    trials_df,
    roi,
    is_closed_loop,
    corridor_length=6,
    blank_length=0,
    nbins=60,
    vmax=1,
    plot=True,
    cbar_width=0.05,
    fontsize_dict={"title": 15, "label": 10, "tick": 10},
    position=(0, 0, 1, 1),
):
    """Raster plot for neuronal activity for each depth for one ROI.

    Args:
        trials_df (pd.DataFrame): dataframe with info of all trials.
        roi (int): ROI number
        is_closed_loop (bool): plotting the closed loop or open loop results.
        corridor_length (float, optional): length of the corridor in meters. Defaults to 6.
        blank_length (float, optional): length of the blank period to be plotted at each end of the corridor. Defaults to 0.
        nbins (int, optional): number of bins to bin the activity. Defaults to 60.
        vmax (int, optional): vmax to plot the heatmap. Defaults to 1.
        plot (bool, optional): whether to plot the raster or just to get the values. Defaults to True.
        cbar_width (float, optional): width of the colorbar. Defaults to 0.05.
        fontsize_dict (dict, optional): dictionary of fontsize for title, label and tick. Defaults to {"title": 20, "label": 15, "tick": 15}.
        position (tuple, optional): position of the plot, (x, y, width, height). Defaults to (0, 0, 1, 1).

    """
    # choose the trials with closed or open loop to visualize
    trials_df = trials_df[trials_df.closed_loop == is_closed_loop]

    depth_list = find_depth_neurons.find_depth_list(trials_df)
    grouped = trials_df.groupby(by="depth")
    trial_number = len(trials_df) // len(depth_list)

    # bin dff according to distance travelled for each trial
    dffs_binned = np.zeros((len(depth_list), trial_number, nbins))
    min_distance = -blank_length
    max_distance = corridor_length + blank_length
    bins = np.linspace(
        start=min_distance, stop=max_distance, num=nbins + 1, endpoint=True
    )
    for idepth, depth in enumerate(depth_list):
        for itrial in np.arange(trial_number):
            dff = np.concatenate(
                (
                    grouped.get_group(depth).dff_blank_pre.values[itrial][:, roi],
                    grouped.get_group(depth).dff_stim.values[itrial][:, roi],
                    grouped.get_group(depth).dff_blank.values[itrial][:, roi],
                )
            )
            pos_arr = np.concatenate(
                (
                    grouped.get_group(depth).mouse_z_harp_blank_pre.values[itrial],
                    grouped.get_group(depth).mouse_z_harp_stim.values[itrial],
                    grouped.get_group(depth).mouse_z_harp_blank.values[itrial],
                )
            )
            pos_arr -= grouped.get_group(depth).mouse_z_harp_stim.values[itrial][0]
            bin_means, _, _ = scipy.stats.binned_statistic(
                x=pos_arr,
                values=dff,
                statistic="mean",
                bins=bins,
            )
            dffs_binned[idepth, itrial, :] = bin_means

    # colormap
    WhRdcmap = plotting_utils.generate_cmap(cmap_name="WhRd")

    # plot all depths as one heatmap
    if plot:
        plot_x, plot_y, plot_width, plot_height = position
        plot_prop = 0.9
        each_plot_width = (plot_width - cbar_width) / len(depth_list)
        ax = plt.gcf().add_axes([plot_x, plot_y, plot_width, plot_height])
        im = ax.imshow(
            np.swapaxes(dffs_binned, 0, 1).reshape(-1, nbins * len(depth_list)),
            aspect="auto",
            cmap=WhRdcmap,
            vmin=0,
            vmax=vmax,
            interpolation="nearest",
        )
        # Plot vertical lines to separate different depths
        ndepths = len(depth_list)
        for i in range(ndepths - 1):
            ax.axvline((i + 1) * nbins, color="k", linewidth=0.5, linestyle="dotted")
        # Change y ticks to trial number
        ax.set_ylabel("Trial number", fontsize=fontsize_dict["label"], labelpad=-5)
        ax.set_yticks([-0.5, dffs_binned.shape[1] - 0.5])
        ax.set_yticklabels([1, dffs_binned.shape[1]])
        ax.tick_params(axis="y", labelsize=fontsize_dict["tick"])
        # Change xticks positions to the middle of current ticks and show depth at the tick position
        blank_prop = blank_length / (corridor_length + blank_length * 2)
        xticks = np.linspace(nbins / 2, nbins * (ndepths - 1 / 2), ndepths)
        ax.set_xticks(xticks)
        ax.set_xticklabels((np.array(depth_list) * 100).astype("int"))
        ax.set_xlabel("Virtual depth (cm)", fontsize=fontsize_dict["label"])
        ax.tick_params(axis="x", labelsize=fontsize_dict["tick"], rotation=0)

        # # COMMENT THIS OUT: for aligning with the scalebar
        # ax.vlines(blank_prop*nbins, 0, dffs_binned.shape[1], color="k", linestyle="--", linewidth=0.5)
        # ax.vlines(nbins-blank_prop*nbins, 0, dffs_binned.shape[1], color="k", linestyle="--", linewidth=0.5)

        ax2 = plt.gcf().add_axes(
            [
                plot_x + plot_width + 0.01,
                plot_y,
                cbar_width * 0.8,
                plot_height / 3,
            ]
        )
        # set colorbar
        cbar = plt.colorbar(im, cax=ax2, label="\u0394F/F")
        ax2.tick_params(labelsize=fontsize_dict["tick"])
        if vmax is not None:
            cbar.set_ticks([0, vmax])
        ax2.set_ylabel("\u0394F/F", fontsize=fontsize_dict["legend"])

    return dffs_binned, ax


def plot_depth_tuning_curve(
    neurons_df,
    trials_df,
    roi,
    param="depth",
    use_col="depth_tuning_popt_closedloop",
    min_sigma=0.5,
    folds=None,
    rs_thr=None,
    rs_thr_max=None,
    still_only=False,
    still_time=0,
    frame_rate=15,
    plot_fit=True,
    plot_smooth=False,
    linewidth=3,
    linecolor="k",
    markersize=5,
    markeredgecolor="k",
    closed_loop=1,
    label=None,
    ylim=None,
    ylim_precision_base=1,
    ylim_precision=1,
    fontsize_dict={"title": 15, "label": 10, "tick": 10},
):
    """
    Plot depth tuning curve for one neuron.

    Args:
        neurons_df (pd.DataFrame): dataframe with analyzed info of all rois.
        trials_df (pd.DataFrame): dataframe with info of all trials.
        roi (int): ROI number.
        param (str, optional): parameter to plot ("depth" or "size"). Defaults to "depth".
        use_col (str, optional): column name to use for fitting. Defaults to "depth_tuning_popt_closedloop".
        min_sigma (float, optional): minimum sigma for gaussian fit. Defaults to 0.5.
        folds (int, optional): number of folds for cross-validation. Defaults to None. If folds is not None, it will plot depth tuning curve for each fold.
        rs_thr (float, optional): Min threshold of running speed for imaging frames. Defaults to None. (m/s)
        rs_thr_max (float, optional): Max threshold of running speed for imaging frames. Defaults to None. (m/s)
        still_only (bool, optional): Whether to use only frames when the mouse stay still for x frames. Defaults to False.
        still_time (int, optional): Number of seconds before a certain frame when the mouse stay still. Defaults to 0.
        frame_rate (int, optional): Imaging frame rate. Defaults to 15.
        plot_fit (bool, optional): Whether to plot fitted tuning curve or not. Defaults to True.
        plot_smooth (bool, optional): Whether to plot smoothed tuning curve or not. Defaults to False.
        linewidth (int, optional): linewidth. Defaults to 3.
        linecolor (str, optional): linecolor of true data. Defaults to "k".
        markersize (int, optional): markersize. Defaults to 5.
        markeredgecolor (str, optional): markeredgecolor. Defaults to "k".
        closed_loop (int, optional): whether it's closedloop or openloop. Defaults to 1.
        label (str, optional): label for the plot. Defaults to None.
        ylim (list, optional): y-axis limits. Defaults to None.
        ylim_precision_base (int, optional): base for setting y-axis limits. Defaults to 1.
        ylim_precision (int, optional): precision for setting y-axis limits. Defaults to 1.
        fontsize_dict (dict, optional): dictionary of fontsize for title, label and tick. Defaults to {"title": 20, "label": 15, "tick": 15}.
    """

    # Load average activity and confidence interval for this roi
    trials_df = trials_df[trials_df.closed_loop == closed_loop]
    if param == "depth":
        param_list = np.array(find_depth_neurons.find_depth_list(trials_df))
    elif param == "size":
        trials_df = size_control.get_physical_size(
            trials_df, use_cols=["size", "depth"], k=1
        )
        param_list = np.sort(trials_df["physical_size"].unique())
    log_param_list = np.log(param_list)
    mean_dff_arr = find_depth_neurons.average_dff_for_all_trials(
        trials_df=trials_df,
        rs_thr=rs_thr,
        rs_thr_max=rs_thr_max,
        still_only=still_only,
        still_time=still_time,
        frame_rate=frame_rate,
        closed_loop=closed_loop,
        param=param,
    )[:, :, roi]
    CI_low, CI_high = common_utils.get_bootstrap_ci(mean_dff_arr)
    mean_arr = np.nanmean(mean_dff_arr, axis=1)
    ax = plt.gca()
    ax.errorbar(
        log_param_list,
        mean_arr,
        yerr=(mean_arr - CI_low, CI_high - mean_arr),
        fmt=".",
        color=linecolor,
        markeredgecolor=markeredgecolor,
        markeredgewidth=0.3,
        markerfacecolor=linecolor,
        ls="none",
        fillstyle="full",
        linewidth=linewidth,
        markersize=markersize,
    )

    if plot_smooth:
        # calculate a tuning curve using gaussian smoothing over depths
        xs = np.linspace(log_param_list[0], log_param_list[-1], num=100)
        sd = 0.75
        ys = np.zeros((len(xs)))
        for i, x in enumerate(xs):
            weights = np.exp(-((log_param_list - x) ** 2) / (2 * sd**2))
            ys[i] = np.sum(weights * mean_arr) / np.sum(weights)
        plt.plot(
            xs,
            ys,
            color=linecolor,
            label=label,
            linewidth=linewidth,
        )
    # Load gaussian fit params for this roi
    if plot_fit:
        x = np.geomspace(param_list[0], param_list[-1], num=100)
        if folds is not None:
            for fold in np.arange(folds):
                [a, x0, log_sigma, b] = neurons_df.loc[roi, use_col][fold]
                gaussian_arr = fit_gaussian_blob.gaussian_1d(
                    np.log(x), a, x0, log_sigma, b, min_sigma
                )
                plt.plot(
                    np.log(x),
                    gaussian_arr,
                    color=linecolor,
                    linewidth=linewidth,
                    label=label,
                )
        else:
            [a, x0, log_sigma, b] = neurons_df.loc[roi, use_col]
            gaussian_arr = fit_gaussian_blob.gaussian_1d(
                np.log(x), a, x0, log_sigma, b, min_sigma
            )
            plt.plot(
                np.log(x),
                gaussian_arr,
                color=linecolor,
                linewidth=linewidth,
                label=label,
            )
    if ylim is None:
        ylim = [
            plt.gca().get_ylim()[0],
            common_utils.ceil(np.max(CI_high), ylim_precision_base, ylim_precision),
        ]
        plt.ylim(ylim)
        plt.yticks(
            [
                0,
                common_utils.ceil(np.max(CI_high), ylim_precision_base, ylim_precision),
            ],
            fontsize=fontsize_dict["tick"],
        )
    else:
        plt.ylim([ylim[0], ylim[1]])
        plt.yticks([np.round(ylim[0], 1), ylim[1]], fontsize=fontsize_dict["tick"])

    if param == "depth":
        plt.xticks(
            log_param_list,
            (np.round(np.array(param_list) * 100)).astype("int"),
        )
        plt.xlabel(f"Virtual depth (cm)", fontsize=fontsize_dict["label"])
    elif param == "size":
        plt.xticks(
            log_param_list,
            np.round(np.array(param_list) * 0.87 / 10 * 20, 1),
        )
        plt.xlabel(f"Virtual radius (cm)", fontsize=fontsize_dict["label"])
    sns.despine(ax=plt.gca(), offset=3, trim=True)
    plt.ylabel("\u0394F/F", fontsize=fontsize_dict["label"], labelpad=-5)
    plt.xticks(
        rotation=45,
    )
    plt.gca().tick_params(axis="both", labelsize=fontsize_dict["tick"])


def plot_running_stationary_depth_tuning(
    roi,
    roi_num,
    i,
    neurons_df,
    trials_df,
    ax,
    depth_tuning_kwargs,
    fontsize_dict,
    fov_ax=None,
    ops=None,
    stat=None,
    legend_loc="upper right",
    text_pos="upper_left",
):
    """Plot depth tuning curve for one neuron when the mouse is running vs stationary.

    Args:
        roi (int): ROI number.
        roi_num (int): number of total ROIs plotted in a set of graphs.
        i (int): index of the current ROI.
        neurons_df (pd.DataFrame): dataframe with analyzed info of all rois.
        trials_df (pd.DataFrame): dataframe with info of all trials.
        ax (plt.Axes): axes to plot the depth tuning curve.
        depth_tuning_kwargs (dict): dictionary of kwargs for plotting depth tuning curve.
        fontsize_dict (dict): dictionary of fontsize for title, label and tick.
        fov_ax (plt.Axes, optional): axes to plot the FOV. Defaults to None.
        ops (dict, optional): ops from suite2p. Defaults to None.
        stat (dict, optional): stat from suite2p. Defaults to None.
        legend_loc (str, optional): location of the legend. Defaults to "upper right".
        text_pos (str, optional): position of the text. Defaults to "upper_left".
    """
    ylims = []
    for (
        rs_thr,
        rs_thr_max,
        still_only,
        still_time,
        i_running,
        linecolor,
        label,
        use_col,
    ) in zip(
        [0.05, None],
        [None, 0.05],
        [0, 1],
        [0, 1],
        [0, 1],
        ["royalblue", "gray"],
        ["Running", "Stationary"],
        [
            "depth_tuning_popt_closedloop_running",
            "depth_tuning_popt_closedloop_notrunning",
        ],
    ):
        # calculate ylim
        mean_dff_arr = find_depth_neurons.average_dff_for_all_trials(
            trials_df=trials_df,
            rs_thr=rs_thr,
            rs_thr_max=rs_thr_max,
            still_only=still_only,
            still_time=still_time,
            frame_rate=15,
            closed_loop=1,
            param="depth",
        )[:, :, roi]
        CI_low, CI_high = common_utils.get_bootstrap_ci(mean_dff_arr)
        ylim = (np.nanmin(CI_low), np.nanmax(CI_high))
        ylims.append(ylim)

    ylim = (
        min([i[0] for i in ylims]),
        common_utils.ceil(max([i[1] for i in ylims]), 1),
    )
    # plot
    for (
        rs_thr,
        rs_thr_max,
        still_only,
        still_time,
        i_running,
        linecolor,
        label,
        use_col,
    ) in zip(
        [0.05, None],
        [None, 0.05],
        [0, 1],
        [0, 1],
        [0, 1],
        ["royalblue", "gray"],
        ["Running", "Stationary"],
        [
            "depth_tuning_popt_closedloop_running",
            "depth_tuning_popt_closedloop_notrunning",
        ],
    ):
        depth_tuning_running_kwargs = depth_tuning_kwargs.copy()
        depth_tuning_running_kwargs["rs_thr"] = rs_thr
        depth_tuning_running_kwargs["rs_thr_max"] = rs_thr_max
        depth_tuning_running_kwargs["still_only"] = still_only
        depth_tuning_running_kwargs["still_time"] = still_time
        depth_tuning_running_kwargs["linecolor"] = linecolor
        depth_tuning_running_kwargs["use_col"] = use_col
        plot_depth_tuning_curve(
            neurons_df=neurons_df,
            trials_df=trials_df,
            roi=roi,
            **depth_tuning_running_kwargs,
            ylim=ylim,
            label=label,
        )

        if i != 1:
            plt.ylabel("")
        if (i % 3 != 2) and roi_num != 1:
            plt.xlabel("")
            ax.set_xticklabels([])
        if i_running == 0:
            if text_pos == "upper_left":
                x_label = plt.xlim()[0] + 0.05 * (plt.xlim()[1] - plt.xlim()[0])
            elif text_pos == "upper_right":
                x_label = plt.xlim()[1] - 0.3 * (plt.xlim()[1] - plt.xlim()[0])
            plt.text(
                x_label,
                ylim[1],
                f"Cell {roi_num}",
                fontsize=fontsize_dict["legend"],
            )
            if fov_ax:
                fov_ax.annotate(
                    f"{roi_num}",
                    (
                        ops["meanImg"].shape[0] - stat[roi]["med"][1],
                        stat[roi]["med"][0],
                    ),
                    xytext=(5, 5),
                    textcoords="offset points",
                    color="w",
                    fontsize=fontsize_dict["label"],
                    arrowprops=dict(facecolor="w", edgecolor="w", arrowstyle="->"),
                )
    if i == 0:
        plt.legend(
            loc=legend_loc,
            fontsize=fontsize_dict["legend"],
            framealpha=1,
            borderpad=0,
            frameon=False,
            handlelength=0.5,
        )


def get_PSTH(
    roi,
    psth=[],
    depth_list=[],
    is_closed_loop=1,
    trials_df=None,
    use_col="dff",
    rs_thr_min=None,  # m/s
    rs_thr_max=None,  # m/s
    still_only=False,
    still_time=1,  # s
    max_distance=6,  # m
    min_distance=0,
    nbins=20,
    bins=[],  # if bins are provided, nbins is ignored
    frame_rate=15,
    compute_ci=True,
):
    # confidence interval z calculation
    ci_range = 0.95

    if len(bins) == 0:
        if len(depth_list) > 0:
            all_ci = np.zeros((2, len(depth_list) + 1, nbins))
        bins = np.linspace(
            start=min_distance, stop=max_distance, num=nbins + 1, endpoint=True
        )
        bin_centers = (bins[1:] + bins[:-1]) / 2
    else:
        nbins = len(bins) - 1
        if len(depth_list) > 0:
            all_ci = np.zeros((2, len(depth_list) + 1, len(bins) - 1))
        bin_centers = (bins[1:] + bins[:-1]) / 2
    if len(psth) == 0:
        # choose the trials with closed or open loop to visualize
        trials_df = trials_df[trials_df.closed_loop == is_closed_loop]

        depth_list = find_depth_neurons.find_depth_list(trials_df)
        grouped = trials_df.groupby(by="depth")
        # trial_number = len(trials_df) // len(depth_list)

        # bin dff according to distance travelled for each trial
        all_means = np.zeros((len(depth_list) + 1, nbins))
        all_ci = np.zeros((2, len(depth_list) + 1, nbins))

        all_trial_numbers = []
        for idepth, depth in enumerate(depth_list):
            all_trial_numbers.append(len(grouped.get_group(depth)))
        trial_number = np.min(all_trial_numbers)

        for idepth, depth in enumerate(depth_list):
            all_dff = []
            for itrial in np.arange(trial_number):
                # concatenate dff_blank_pre, dff, and dff_blank
                if use_col == "dff":
                    dff = np.concatenate(
                        (
                            grouped.get_group(depth)[f"{use_col}_blank_pre"].values[
                                itrial
                            ][:, roi],
                            grouped.get_group(depth)[f"{use_col}_stim"].values[itrial][
                                :, roi
                            ],
                            grouped.get_group(depth)[f"{use_col}_blank"].values[itrial][
                                :, roi
                            ],
                        )
                    )
                else:
                    dff = np.concatenate(
                        (
                            grouped.get_group(depth)[f"{use_col}_blank_pre"].values[
                                itrial
                            ],
                            grouped.get_group(depth)[f"{use_col}_stim"].values[itrial],
                            grouped.get_group(depth)[f"{use_col}_blank"].values[itrial],
                        )
                    )
                rs_arr = np.concatenate(
                    (
                        grouped.get_group(depth).RS_blank_pre.values[itrial],
                        grouped.get_group(depth).RS_stim.values[itrial],
                        grouped.get_group(depth).RS_blank.values[itrial],
                    )
                )
                pos_arr = np.concatenate(
                    (
                        grouped.get_group(depth).mouse_z_harp_blank_pre.values[itrial],
                        grouped.get_group(depth).mouse_z_harp_stim.values[itrial],
                        grouped.get_group(depth).mouse_z_harp_blank.values[itrial],
                    )
                )
                pos_arr -= grouped.get_group(depth).mouse_z_harp_stim.values[itrial][0]

                take_idx = apply_rs_threshold(
                    rs_arr, rs_thr_min, rs_thr_max, still_only, still_time, frame_rate
                )

                dff = dff[take_idx]
                # bin dff according to distance travelled
                dff, _, _ = scipy.stats.binned_statistic(
                    x=pos_arr,
                    values=dff,
                    statistic="mean",
                    bins=bins,
                )
                all_dff.append(dff)
            all_means[idepth, :] = np.nanmean(all_dff, axis=0)
            if compute_ci:
                (
                    all_ci[0, idepth, :],
                    all_ci[1, idepth, :],
                ) = common_utils.get_bootstrap_ci(
                    np.array(all_dff).T, sig_level=1 - ci_range
                )
    else:
        all_dff = psth
        all_means = np.nanmean(all_dff, axis=0)
        for idepth, depth in enumerate(depth_list):
            if compute_ci:
                (
                    all_ci[0, idepth, :],
                    all_ci[1, idepth, :],
                ) = common_utils.get_bootstrap_ci(
                    np.array(all_dff[:, idepth, :]).T, sig_level=1 - ci_range
                )

    return all_means, all_ci, bin_centers


def apply_rs_threshold(
    rs_arr,
    rs_thr_min,
    rs_thr_max,
    still_only,
    still_time,
    frame_rate,
):
    """Apply running speed threshold to select frames.

    Args:
        rs_arr (np.array): running speed array.
        rs_thr_min (float): min threshold of running speed for imaging frames.
        rs_thr_max (float): max threshold of running speed for imaging frames.
        still_only (bool): whether to use only frames when the mouse stay still for x frames.
        still_time (int): number of seconds before a certain frame when the mouse stay still.
        frame_rate (int): imaging frame rate.
    """
    # threshold running speed according to rs_thr
    if not still_only:  # take running frames
        if (rs_thr_min is None) and (rs_thr_max is None):  # take all frames
            take_idx = np.arange(len(rs_arr))
        else:
            if rs_thr_max is None:  # take frames with running speed > rs_thr
                take_idx = rs_arr > rs_thr_min
            elif rs_thr_min is None:  # take frames with running speed < rs_thr
                take_idx = rs_arr < rs_thr_max
            else:  # take frames with running speed between rs_thr_min and rs_thr_max
                take_idx = (rs_arr > rs_thr_min) & (rs_arr < rs_thr_max)
    else:  # take still frames
        if rs_thr_max is None:  # use not running data but didn't set rs_thr
            print(
                "ERROR: calculating under not_running condition without rs_thr_max to determine max speed"
            )
        else:  # take frames with running speed < rs_thr for x seconds
            take_idx = common_utils.find_thresh_sequence(
                array=rs_arr,
                threshold_max=rs_thr_max,
                length=int(still_time * frame_rate),
                shift=int(still_time * frame_rate),
            )
    return take_idx


def plot_PSTH(
    roi,
    is_closed_loop,
    trials_df=None,
    psth=[],
    depth_list=[],
    use_col="dff",
    corridor_length=6,
    blank_length=0,
    nbins=20,
    bins=[],  # if bins are provided, nbins is ignored
    rs_thr_min=None,
    rs_thr_max=None,
    still_only=False,
    still_time=1,
    frame_rate=15,
    fontsize_dict={"title": 15, "label": 10, "tick": 10, "legend": 5},
    linewidth=3,
    legend_on=False,
    legend_loc="lower right",
    legend_bbox_to_anchor=(1.4, -0.6),
    show_ci=True,
    ylim=(None, None),
):
    """PSTH of a neuron for each depth and blank period.

    Args:
        trials_df (pd.DataFrame): dataframe with info of all trials.
        roi (int): ROI number
        is_closed_loop (bool): plotting the closed loop or open loop results.
        max_distance (int, optional): max distance for each trial in meters. Defaults to 6.
        nbins (int, optional): number of bins to bin the activity. Defaults to 20.
        frame_rate (int, optional): imaging frame rate. Defaults to 15.
    """
    max_distance = corridor_length + blank_length
    min_distance = -blank_length
    if trials_df is not None:
        depth_list = find_depth_neurons.find_depth_list(trials_df)

    all_means, all_ci, bin_centers = get_PSTH(
        trials_df=trials_df,
        psth=psth,
        depth_list=depth_list,
        roi=roi,
        is_closed_loop=is_closed_loop,
        use_col=use_col,
        rs_thr_min=rs_thr_min,
        rs_thr_max=rs_thr_max,
        still_only=still_only,
        still_time=still_time,
        min_distance=min_distance,
        max_distance=max_distance,
        nbins=nbins,
        bins=bins,
        frame_rate=frame_rate,
    )

    if use_col == "RS":
        all_means = all_means * 100  # convert m/s to cm/s
    for idepth, depth in enumerate(depth_list):
        linecolor = plotting_utils.get_color(
            depth_list[idepth],
            value_min=np.min(depth_list),
            value_max=np.max(depth_list),
            log=True,
            cmap=cm.cool.reversed(),
        )
        plt.plot(
            bin_centers,
            all_means[idepth, :],
            color=linecolor,
            label=f"{(np.round(depth_list[idepth] * 100)).astype('int')} cm",
            linewidth=linewidth,
        )
        if show_ci:
            plt.fill_between(
                bin_centers,
                y1=all_ci[0, idepth, :],
                y2=all_ci[1, idepth, :],
                color=linecolor,
                alpha=0.3,
                edgecolor=None,
                rasterized=False,
            )

    plt.xlabel("Corridor position (m)", fontsize=fontsize_dict["label"])
    plt.ylabel("\u0394F/F", fontsize=fontsize_dict["label"])
    plt.xticks(
        [0, corridor_length],
        fontsize=fontsize_dict["tick"],
    )
    plt.yticks(fontsize=fontsize_dict["tick"])
<<<<<<< HEAD
    if (ylim[0] is None) and (ylim[1] is None):
        ylim = plt.gca().get_ylim()
        ylim = [ylim[0], common_utils.ceil(ylim[1], 1)]
    elif ylim[0] is not None:
        if ylim[1] is None:
            ylim = (ylim[0], common_utils.ceil(plt.gca().get_ylim()[1], 1))
            plt.ylim(ylim)
        else:
            ylim = ylim
        plt.ylim(ylim)
    elif (ylim[1] is not None) and (ylim[0] is None):
        ylim = (plt.gca().get_ylim()[0], ylim[1])
        plt.ylim(ylim)
=======
    current_ylim = np.array(plt.gca().get_ylim())

    if ylim is None:
        ylim = current_ylim
    else:
        # ensure ylim is a list to be mutable
        ylim = list(ylim)
        if ylim[0] is None:
            ylim[0] = current_ylim[0]
        if ylim[1] is None:
            ylim[1] = current_ylim[1]

    ylim[1] = np.max([ylim[1], 1])
    plt.ylim(ylim)
>>>>>>> 8d1bd82c
    plt.yticks([ylim[0], ylim[1]], fontsize=fontsize_dict["tick"])
    plt.plot([0, 0], ylim, "k", linestyle="dotted", linewidth=0.5, label="_nolegend_")
    plt.plot(
        [corridor_length, corridor_length],
        ylim,
        "k",
        linestyle="dotted",
        linewidth=0.5,
        label="_nolegend_",
    )

    if legend_on:
        plt.legend(
            loc=legend_loc,
            bbox_to_anchor=legend_bbox_to_anchor,
            fontsize=fontsize_dict["legend"],
            frameon=False,
            handlelength=1,
        )
    plotting_utils.despine()


def plot_preferred_depth_hist(
    results_df,
    use_col="preferred_depth_closedloop",
    nbins=50,
    fontsize_dict={"title": 15, "label": 10, "tick": 10},
):
    """Plot histogram of preferred depth.

    Args:
        results_df (pd.DataFrame): dataframe with analyzed info of all rois.
        use_col (str, optional): column name to use for plotting. Defaults to "preferred_depth_closedloop".
        nbins (int, optional): number of bins for histogram. Defaults to 50.
        fontsize_dict (dict, optional): dictionary of fontsize for title, label and tick. Defaults to {"title": 20, "label": 15, "tick": 15}.
    """
    results_df = results_df[results_df["iscell"] == 1].copy()
    # convert to cm
    results_df[use_col] = results_df[use_col].apply(lambda x: np.log(x * 100))
    min_depth = np.nanmin(results_df[use_col])
    max_depth = np.nanmax(results_df[use_col])
    depth_bins = np.linspace(
        min_depth,
        max_depth,
        num=nbins,
    )
    tol = 1e-4
    # set rows where use_col = min or max to -inf and inf
    results_df[use_col] = results_df[use_col].apply(
        lambda x: -np.inf if x < min_depth + tol else x
    )
    results_df[use_col] = results_df[use_col].apply(
        lambda x: np.inf if x > max_depth - tol else x
    )

    n, _, _ = plt.hist(
        results_df[use_col],
        bins=depth_bins,
        weights=np.ones(len(results_df)) / len(results_df),
        color="cornflowerblue",
        edgecolor="royalblue",
    )
    # plot proportion of rows with -inf and inf values as separate bars at min_depth/2 and max_depth*2
    plt.bar(
        min_depth - 1,
        np.sum(results_df[use_col] == -np.inf) / len(results_df),
        color="cornflowerblue",
        edgecolor="royalblue",
        width=(max_depth - min_depth) / nbins,
    )
    plt.bar(
        max_depth + 1,
        np.sum(results_df[use_col] == np.inf) / len(results_df),
        color="cornflowerblue",
        edgecolor="royalblue",
        width=(max_depth - min_depth) / nbins,
    )

    ax = plt.gca()
    ax.set_ylabel("Proportion of neurons", fontsize=fontsize_dict["label"])
    ax.set_xlabel("Preferred virtual depth (cm)", fontsize=fontsize_dict["label"])
    tick_pos = [10, 100, 1000]
    ax.set_xticks(
        np.log(
            np.concatenate(
                (
                    np.arange(2, 9, 1),
                    np.arange(2, 9, 1) * 10,
                    np.arange(2, 9, 1) * 100,
                    [
                        2000,
                    ],
                )
            )
        ),
        minor=True,
    )
    plt.xticks(
        np.concatenate([[min_depth - 1], np.log(tick_pos), [max_depth + 1]]),
        labels=np.concatenate([["N.P."], tick_pos, ["F.P."]]),
        fontsize=fontsize_dict["tick"],
    )

    plt.ylim([0, np.round(np.max(n), 2)])
    plt.yticks([0, np.round(np.max(n), 2)], fontsize=fontsize_dict["tick"])
    plotting_utils.despine()


def plot_psth_raster(
    results_df,
    depth_list,
    fontsize_dict={"title": 15, "label": 10, "tick": 10},
    vmax=2,
):
    """Plot PSTH raster for all neurons.

    Args:
        results_df (pd.DataFrame): dataframe with analyzed info of all rois from all sessions.
        depth_list (list): list of depths.
        fontsize_dict (dict, optional): dictionary of fontsize for title, label and tick. Defaults to {"title": 20, "label": 15, "tick": 15}.
        vmax (int, optional): maximum value for the colorbar. Defaults to 2.
    """
    psths = np.stack(results_df["psth_crossval"])[:, :-1, 10:-10]  # exclude blank
    ndepths = psths.shape[1]
    nbins = psths.shape[2]
    # Sort neurons by preferred depth
    preferred_depths = results_df["preferred_depth_closedloop_crossval"].values
    psths = psths[preferred_depths.argsort()]
    psths = psths.reshape(psths.shape[0], -1)
    # zscore each row
    normed_psth = (psths - np.nanmean(psths, axis=1)[:, np.newaxis]) / (
        np.nanstd(psths, axis=1)[:, np.newaxis]
    )
    # Plot PSTHs
    ax = plt.gca()
    im = ax.imshow(
        normed_psth,
        aspect="auto",
        cmap="bwr",
        vmin=-vmax,
        vmax=vmax,
    )
    # Plot vertical lines to separate different depths
    for i in range(ndepths):
        ax.axvline((i + 1) * nbins, color="k", linewidth=0.5, linestyle="dotted")
    # Change xticks positions to the middle of current ticks and show depth at the tick position
    xticks = (np.arange(ndepths) + 0.5) * nbins
    ax.set_xticks(xticks)
    ax.set_xticklabels(np.round(depth_list).astype("int"))
    ax.set_xlabel("Virtual depth (cm)", fontsize=fontsize_dict["label"])
    ax.tick_params(axis="x", labelsize=fontsize_dict["tick"], rotation=60)
    ax.set_ylabel("Neuron number", fontsize=fontsize_dict["label"], labelpad=-5)
    ax.set_yticks([1, len(results_df)])
    ax.tick_params(axis="y", labelsize=fontsize_dict["tick"])
    ax.set_xlim([0, ndepths * nbins])

    # # COMMENT THIS OUT: for aligning with the scalebar
    # ax.vlines(1/4*60-10, -10, 9000, color="k", linestyle="--", linewidth=0.5)
    # ax.vlines(60-1/4*60-10, -10, 9000, color="k", linestyle="--", linewidth=0.5)

    ax_pos = ax.get_position()
    ax2 = plt.gcf().add_axes(
        [
            ax_pos.x1 + ax_pos.width * 0.03,
            ax_pos.y0,
            0.01,
            ax_pos.height / 2,
        ]
    )
    cbar = plt.colorbar(mappable=im, cax=ax2)
    cbar.ax.set_title("Z-score", fontsize=fontsize_dict["legend"], x=1.5)
    cbar.ax.tick_params(labelsize=fontsize_dict["tick"])


def plot_depth_neuron_perc_hist(
    results_df,
    bins=50,
    xlim=None,
    ylim=None,
    markersize=10,
    fontsize_dict={"title": 15, "label": 10, "tick": 10},
):
    """Plot histogram of proportion of depth-tuned neurons for each session.

    Args:
        results_df (pd.DataFrame): dataframe with analyzed info of all rois from all sessions.
        bins (int, optional): number of bins for histogram. Defaults to 50.
        ylim (tuple, optional): y-axis limits. Defaults to None.
        fontsize_dict (dict, optional): dictionary of fontsize for title, label and tick. Defaults to {"title": 20, "label": 15, "tick": 15}.
    """
    session_prop = results_df.groupby("session").agg({"depth_tuned": "mean"})
    plt.hist(
        session_prop["depth_tuned"],
        bins=bins,
        color="cornflowerblue",
        edgecolor="royalblue",
    )
    ax = plt.gca()
    if xlim is None:
        xlim = ax.get_xlim()
    ax.set_xlim([0, xlim[1]])
    if ylim is not None:
        ax.set_ylim(ylim)
    ax.set_xlabel(
        "Proportion of depth-tuned neurons", fontsize=fontsize_dict["label"]
    )
    ax.set_ylabel("Number of sessions", fontsize=fontsize_dict["label"])
    ax.tick_params(axis="both", labelsize=fontsize_dict["tick"])
    # plot median proportion as a triangle along the top of the histogram
    median_prop = np.median(session_prop["depth_tuned"])
    print("Median proportion of depth-tuned neurons:", median_prop)
    print(
        "Range of proportions of depth-tuned neurons:",
        np.min(session_prop["depth_tuned"]),
        "to",
        np.max(session_prop["depth_tuned"]),
    )
    print("Number of sessions:", len(session_prop))
    ax.plot(
        median_prop,
        ax.get_ylim()[1] * 0.95,
        marker="v",
        markersize=markersize,
        markerfacecolor="cornflowerblue",
        markeredgecolor="royalblue",
    )
    plotting_utils.despine()


def plot_example_fov(
    neurons_df,
    stat,
    ops,
    ndepths=8,
    col="preferred_depth",
    cmap=cm.cool.reversed(),
    background_color=np.array([0.133, 0.545, 0.133]),
    n_std=6,
    fontsize_dict={"title": 15, "label": 10, "tick": 10},
    fov_width=572.867,
):
    rf_plots.find_rf_centers(
        neurons_df,
        ndepths=ndepths,
        frame_shape=(16, 24),
        is_closed_loop=1,
        resolution=5,
    )
    roi_location.find_roi_centers(neurons_df, stat)
    if col == "preferred_depth":
        select_neurons = neurons_df[
            (neurons_df["depth_tuning_test_spearmanr_pval_closedloop"] < 0.05)
            & (neurons_df["iscell"] == 1)
        ]
        null_neurons = neurons_df[
            (neurons_df["depth_tuning_test_spearmanr_pval_closedloop"] >= 0.05)
            & (neurons_df["iscell"] == 1)
        ]
    else:
        coef = np.stack(neurons_df[f"rf_coef_closedloop"].values)
        coef_ipsi = np.stack(neurons_df[f"rf_coef_ipsi_closedloop"].values)
        sig, _ = spheres.find_sig_rfs(
            np.swapaxes(np.swapaxes(coef, 0, 2), 0, 1),
            np.swapaxes(np.swapaxes(coef_ipsi, 0, 2), 0, 1),
            n_std=n_std,
        )
        select_neurons = neurons_df[(sig == 1) & (neurons_df["iscell"] == 1)]
        null_neurons = neurons_df[(sig == 0) & (neurons_df["iscell"] == 1)]
    # Find neuronal masks and assign on the background image
    im = (
        np.ones((ops["Ly"], ops["Lx"], 3)) * background_color[np.newaxis, np.newaxis, :]
    )
    azi_min = select_neurons["rf_azi"].quantile(0.1)
    azi_max = select_neurons["rf_azi"].quantile(0.9)
    ele_min = select_neurons["rf_ele"].quantile(0.1)
    ele_max = select_neurons["rf_ele"].quantile(0.9)
    for i, n in null_neurons.iterrows():
        ypix = stat[n.roi]["ypix"][~stat[n.roi]["overlap"]]
        xpix = stat[n.roi]["xpix"][~stat[n.roi]["overlap"]]
        if len(xpix) > 0 and len(ypix) > 0:
            im[ypix, xpix, :] = 0.3
    for _, n in select_neurons.iterrows():
        ypix = stat[n.roi]["ypix"][~stat[n.roi]["overlap"]]
        xpix = stat[n.roi]["xpix"][~stat[n.roi]["overlap"]]
        if col == "preferred_depth_closedloop":
            rgba_color = plotting_utils.get_color(
                n[col],
                0.02,
                20,
                log=True,
                cmap=cmap,
            )
        elif col == "rf_azi":
            rgba_color = plotting_utils.get_color(
                n[col],
                azi_min,
                azi_max,
                log=False,
                cmap=cmap,
            )
        elif col == "rf_ele":
            rgba_color = plotting_utils.get_color(
                n[col],
                ele_min,
                ele_max,
                log=False,
                cmap=cmap,
            )
        im[ypix, xpix, :] = rgba_color[np.newaxis, :3]
    # Plot spatial distribution
    plt.imshow(im)
    if col != "preferred_depth_closedloop":
        # find the gradient of col w.r.t. center_x and center_y
        slope_x = scipy.stats.linregress(
            x=select_neurons["center_x"], y=select_neurons[col]
        ).slope
        slope_y = scipy.stats.linregress(
            x=select_neurons["center_y"], y=select_neurons[col]
        ).slope
        norm = np.linalg.norm(np.array([slope_x, slope_y]))
        slope_x /= norm
        slope_y /= norm
        arrow_length = 100
        # draw an arrow in the direction of the gradient
        plt.arrow(
            x=im.shape[1] / 2 - slope_x * arrow_length / 2,
            y=im.shape[0] / 2 - slope_y * arrow_length / 2,
            dx=slope_x * arrow_length,
            dy=slope_y * arrow_length,
            color="white",
            width=2,
            head_width=50,
        )
        print(f"{col}: slope x {slope_x}, slope y {slope_y}")
    plt.axis("off")
    # Add a colorbar for the dummy plot with the new colormap
    cbar = plt.colorbar(cm.ScalarMappable(cmap=cmap), ax=plt.gca())
    cbar.set_ticks(np.linspace(0, 1, 3))
    if col == "preferred_depth_closedloop":
        cbar.set_ticklabels((np.geomspace(0.02, 20, 3) * 100).astype("int"))
    elif col == "rf_azi":
        cbar.set_ticklabels(np.round(np.linspace(azi_min, azi_max, 3), 1))
    elif col == "rf_ele":
        cbar.set_ticklabels(np.round(np.linspace(ele_min, ele_max, 3), 1))
    cbar.ax.tick_params(labelsize=fontsize_dict["legend"])
    cbar_pos = np.array(plt.gca().get_position().bounds)
    cbar_pos[0] = cbar_pos[0] + cbar_pos[2] + 0.01
    cbar_pos[2] = 0.25
    cbar_pos[3] = cbar_pos[3] * 0.3
    cbar.ax.set_position(cbar_pos)
    cbar.ax.tick_params(axis="y", length=1.5)
    # Add scalebar
    scalebar_length_px = im.shape[0] / fov_width * 100  # Scale bar length in pixels
    rect = plt.Rectangle(
        (800, im.shape[0] * 0.95),
        scalebar_length_px,
        scalebar_length_px * 0.05,
        color="white",
    )
    plt.gca().invert_xaxis()
    plt.gca().add_patch(rect)
    return im


def plot_fov_mean_img(im, vmax=700, fov_width=572.867):
    plt.imshow(np.flip(im, axis=1), vmax=vmax, cmap="gray")
    plt.axis("off")
    cbar = plt.colorbar()
    cbar_pos = np.array(plt.gca().get_position().bounds)
    cbar_pos[0] = cbar_pos[0] + cbar_pos[2] + 0.005
    cbar_pos[2] = 0.15
    cbar_pos[3] = cbar_pos[3] * 0.3
    cbar.ax.set_position(cbar_pos)
    cbar.ax.tick_params(axis="y", length=1.5)
    cbar.remove()
    # Add scalebar
    scalebar_length_px = im.shape[0] / fov_width * 100  # Scale bar length in pixels
    rect = plt.Rectangle(
        (40, im.shape[0] * 0.93), scalebar_length_px, 5, color="white"
    )
    plt.gca().add_patch(rect)


def plot_mean_running_speed_alldepths(
    results,
    depth_list,
    fontsize_dict,
    param="RS",
    ylim=None,
    of_threshold=0.01,
    linewidth=3,
    elinewidth=3,
    jitter=0.2,
    scatter_markersize=2,
    scatter_alpha=0.5,
    capsize=3,
    capthick=10,
):
    ax = plt.gca()
    if param == "RS":
        rs_means = (
            np.vstack([j for i in results.rs_mean_closedloop.values for j in i]) * 100
        )
    elif param == "OF":
        rs_means = np.degrees(
            np.vstack([j for i in results.rs_mean_closedloop.values for j in i])
            / depth_list.reshape(1, -1)
        )
        rs_means[rs_means < of_threshold] = of_threshold
    CI_low, CI_high = common_utils.get_bootstrap_ci(rs_means.T, sig_level=0.05)
    for idepth in range(len(depth_list)):
        color = plotting_utils.get_color(
            value=depth_list[idepth],
            value_min=np.min(depth_list),
            value_max=np.max(depth_list),
            cmap=cm.cool.reversed(),
            log=True,
        )
        sns.stripplot(
            x=np.ones(rs_means.shape[0]) * idepth,
            y=rs_means[:, idepth],
            jitter=jitter,
            edgecolor="white",
            color=color,
            alpha=scatter_alpha,
            size=scatter_markersize,
        )
        plt.plot(
            [idepth - 0.4, idepth + 0.4],
            [np.mean(rs_means[:, idepth]), np.mean(rs_means[:, idepth])],
            linewidth=linewidth,
            color=color,
        )
        plt.errorbar(
            x=idepth,
            y=np.mean(rs_means[:, idepth]),
            yerr=np.array(
                [
                    np.mean(rs_means[:, idepth]) - CI_low[idepth],
                    CI_high[idepth] - np.mean(rs_means[:, idepth]),
                ]
            ).reshape(2, 1),
            capsize=capsize,
            elinewidth=elinewidth,
            ecolor=color,
            capthick=capthick,
        )
    ax.set_xticklabels(
        np.round((depth_list * 100)).astype("int"), fontsize=fontsize_dict["label"]
    )
    if param == "RS":
        ax.set_ylabel("Average running\nspeed (cm/s)", fontsize=fontsize_dict["label"])
        ax.set_ylim(0, ax.get_ylim()[1])
    elif param == "OF":
        ax.set_ylabel(
            "Average optic flow\nspeed (degrees/s)", fontsize=fontsize_dict["label"]
        )
        ax.set_yscale("log")
    ax.set_xlabel("Depth (cm)", fontsize=fontsize_dict["label"])
    ax.tick_params(axis="both", which="major", labelsize=fontsize_dict["tick"])
    if ylim is not None:
        ax.set_ylim(ylim)
        if param == "RS":
            ax.set_yticks(np.linspace(ylim[0], ylim[1], 4))
    sns.despine(ax=ax)<|MERGE_RESOLUTION|>--- conflicted
+++ resolved
@@ -740,7 +740,6 @@
         fontsize=fontsize_dict["tick"],
     )
     plt.yticks(fontsize=fontsize_dict["tick"])
-<<<<<<< HEAD
     if (ylim[0] is None) and (ylim[1] is None):
         ylim = plt.gca().get_ylim()
         ylim = [ylim[0], common_utils.ceil(ylim[1], 1)]
@@ -754,22 +753,6 @@
     elif (ylim[1] is not None) and (ylim[0] is None):
         ylim = (plt.gca().get_ylim()[0], ylim[1])
         plt.ylim(ylim)
-=======
-    current_ylim = np.array(plt.gca().get_ylim())
-
-    if ylim is None:
-        ylim = current_ylim
-    else:
-        # ensure ylim is a list to be mutable
-        ylim = list(ylim)
-        if ylim[0] is None:
-            ylim[0] = current_ylim[0]
-        if ylim[1] is None:
-            ylim[1] = current_ylim[1]
-
-    ylim[1] = np.max([ylim[1], 1])
-    plt.ylim(ylim)
->>>>>>> 8d1bd82c
     plt.yticks([ylim[0], ylim[1]], fontsize=fontsize_dict["tick"])
     plt.plot([0, 0], ylim, "k", linestyle="dotted", linewidth=0.5, label="_nolegend_")
     plt.plot(
