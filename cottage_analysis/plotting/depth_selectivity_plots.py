import numpy as np
import pandas as pd
import matplotlib

matplotlib.rcParams["pdf.fonttype"] = 42  # for pdfs
import matplotlib.pyplot as plt
from matplotlib import cm
from tqdm import tqdm
import scipy
import seaborn as sns
import flexiznam as flz
from scipy.stats import pearsonr
from cottage_analysis.analysis import (
    spheres,
    find_depth_neurons,
    common_utils,
    size_control,
    fit_gaussian_blob,
)
from cottage_analysis.plotting import plotting_utils
from cottage_analysis.pipelines import pipeline_utils
from cottage_analysis.plotting import rf_plots
from cottage_analysis.analysis import roi_location, common_utils


def plot_raster_all_depths(
    trials_df,
    roi,
    is_closed_loop,
    corridor_length=6,
    blank_length=0,
    nbins=60,
    vmax=1,
    plot=True,
    cbar_width=0.05,
    fontsize_dict={"title": 15, "label": 10, "tick": 10},
    position=(0, 0, 1, 1),
):
    """Raster plot for neuronal activity for each depth for one ROI.

    Args:
        trials_df (pd.DataFrame): dataframe with info of all trials.
        roi (int): ROI number
        is_closed_loop (bool): plotting the closed loop or open loop results.
        corridor_length (float, optional): length of the corridor in meters. Defaults to 6.
        blank_length (float, optional): length of the blank period to be plotted at each end of the corridor. Defaults to 0.
        nbins (int, optional): number of bins to bin the activity. Defaults to 60.
        vmax (int, optional): vmax to plot the heatmap. Defaults to 1.
        plot (bool, optional): whether to plot the raster or just to get the values. Defaults to True.
        cbar_width (float, optional): width of the colorbar. Defaults to 0.05.
        fontsize_dict (dict, optional): dictionary of fontsize for title, label and tick. Defaults to {"title": 20, "label": 15, "tick": 15}.
        position (tuple, optional): position of the plot, (x, y, width, height). Defaults to (0, 0, 1, 1).

    """
    # choose the trials with closed or open loop to visualize
    trials_df = trials_df[trials_df.closed_loop == is_closed_loop]

    depth_list = find_depth_neurons.find_depth_list(trials_df)
    grouped = trials_df.groupby(by="depth")
    trial_number = len(trials_df) // len(depth_list)

    # bin dff according to distance travelled for each trial
    dffs_binned = np.zeros((len(depth_list), trial_number, nbins))
    min_distance = -blank_length
    max_distance = corridor_length + blank_length
    bins = np.linspace(
        start=min_distance, stop=max_distance, num=nbins + 1, endpoint=True
    )
    for idepth, depth in enumerate(depth_list):
        for itrial in np.arange(trial_number):
            dff = np.concatenate(
                (
                    grouped.get_group(depth).dff_blank_pre.values[itrial][:, roi],
                    grouped.get_group(depth).dff_stim.values[itrial][:, roi],
                    grouped.get_group(depth).dff_blank.values[itrial][:, roi],
                )
            )
            pos_arr = np.concatenate(
                (
                    grouped.get_group(depth).mouse_z_harp_blank_pre.values[itrial],
                    grouped.get_group(depth).mouse_z_harp_stim.values[itrial],
                    grouped.get_group(depth).mouse_z_harp_blank.values[itrial],
                )
            )
            pos_arr -= grouped.get_group(depth).mouse_z_harp_stim.values[itrial][0]
            bin_means, _, _ = scipy.stats.binned_statistic(
                x=pos_arr,
                values=dff,
                statistic="mean",
                bins=bins,
            )
            dffs_binned[idepth, itrial, :] = bin_means

    # colormap
    WhRdcmap = plotting_utils.generate_cmap(cmap_name="WhRd")

    # plot all depths as one heatmap
    if plot:
        plot_x, plot_y, plot_width, plot_height = position
        plot_prop = 0.9
        each_plot_width = (plot_width - cbar_width) / len(depth_list)
        ax = plt.gcf().add_axes([plot_x, plot_y, plot_width, plot_height])
        im = ax.imshow(
            np.swapaxes(dffs_binned, 0, 1).reshape(-1, nbins * len(depth_list)),
            aspect="auto",
            cmap=WhRdcmap,
            vmin=0,
            vmax=vmax,
            interpolation="nearest",
        )
        # Plot vertical lines to separate different depths
        ndepths = len(depth_list)
        for i in range(ndepths - 1):
            ax.axvline((i + 1) * nbins, color="k", linewidth=0.5, linestyle="dotted")
        # Change y ticks to trial number
        ax.set_ylabel("Trial number", fontsize=fontsize_dict["label"], labelpad=-5)
        ax.set_yticks([-0.5, dffs_binned.shape[1] - 0.5])
        ax.set_yticklabels([1, dffs_binned.shape[1]])
        ax.tick_params(axis="y", labelsize=fontsize_dict["tick"])
        # Change xticks positions to the middle of current ticks and show depth at the tick position
        blank_prop = blank_length / (corridor_length + blank_length * 2)
        xticks = np.linspace(nbins / 2, nbins * (ndepths - 1 / 2), ndepths)
        ax.set_xticks(xticks)
        ax.set_xticklabels((np.array(depth_list) * 100).astype("int"))
        ax.set_xlabel("Virtual depth (cm)", fontsize=fontsize_dict["label"])
        ax.tick_params(axis="x", labelsize=fontsize_dict["tick"], rotation=0)

        # # COMMENT THIS OUT: for aligning with the scalebar
        # ax.vlines(blank_prop*nbins, 0, dffs_binned.shape[1], color="k", linestyle="--", linewidth=0.5)
        # ax.vlines(nbins-blank_prop*nbins, 0, dffs_binned.shape[1], color="k", linestyle="--", linewidth=0.5)

        ax2 = plt.gcf().add_axes(
            [
                plot_x + plot_width + 0.01,
                plot_y,
                cbar_width * 0.8,
                plot_height / 3,
            ]
        )
        # set colorbar
        cbar = plt.colorbar(im, cax=ax2, label="\u0394F/F")
        ax2.tick_params(labelsize=fontsize_dict["tick"])
        if vmax is not None:
            cbar.set_ticks([0, vmax])
        ax2.set_ylabel("\u0394F/F", fontsize=fontsize_dict["legend"])

    return dffs_binned, ax


def plot_depth_tuning_curve(
    neurons_df,
    trials_df,
    roi,
    param="depth",
    use_col="depth_tuning_popt_closedloop",
    min_sigma=0.5,
    folds=None,
    rs_thr=None,
    rs_thr_max=None,
    still_only=False,
    still_time=0,
    frame_rate=15,
    plot_fit=True,
    plot_smooth=False,
    linewidth=3,
    linecolor="k",
    markersize=5,
    markeredgecolor="k",
    closed_loop=1,
    label=None,
    ylim=None,
    ylim_precision_base=1,
    ylim_precision=1,
    fontsize_dict={"title": 15, "label": 10, "tick": 10},
):
    """
    Plot depth tuning curve for one neuron.

    Args:
        neurons_df (pd.DataFrame): dataframe with analyzed info of all rois.
        trials_df (pd.DataFrame): dataframe with info of all trials.
        roi (int): ROI number.
        param (str, optional): parameter to plot ("depth" or "size"). Defaults to "depth".
        use_col (str, optional): column name to use for fitting. Defaults to "depth_tuning_popt_closedloop".
        min_sigma (float, optional): minimum sigma for gaussian fit. Defaults to 0.5.
        folds (int, optional): number of folds for cross-validation. Defaults to None. If folds is not None, it will plot depth tuning curve for each fold.
        rs_thr (float, optional): Min threshold of running speed for imaging frames. Defaults to None. (m/s)
        rs_thr_max (float, optional): Max threshold of running speed for imaging frames. Defaults to None. (m/s)
        still_only (bool, optional): Whether to use only frames when the mouse stay still for x frames. Defaults to False.
        still_time (int, optional): Number of seconds before a certain frame when the mouse stay still. Defaults to 0.
        frame_rate (int, optional): Imaging frame rate. Defaults to 15.
        plot_fit (bool, optional): Whether to plot fitted tuning curve or not. Defaults to True.
        plot_smooth (bool, optional): Whether to plot smoothed tuning curve or not. Defaults to False.
        linewidth (int, optional): linewidth. Defaults to 3.
        linecolor (str, optional): linecolor of true data. Defaults to "k".
        markersize (int, optional): markersize. Defaults to 5.
        markeredgecolor (str, optional): markeredgecolor. Defaults to "k".
        closed_loop (int, optional): whether it's closedloop or openloop. Defaults to 1.
        label (str, optional): label for the plot. Defaults to None.
        ylim (list, optional): y-axis limits. Defaults to None.
        ylim_precision_base (int, optional): base for setting y-axis limits. Defaults to 1.
        ylim_precision (int, optional): precision for setting y-axis limits. Defaults to 1.
        fontsize_dict (dict, optional): dictionary of fontsize for title, label and tick. Defaults to {"title": 20, "label": 15, "tick": 15}.
    """

    # Load average activity and confidence interval for this roi
    trials_df = trials_df[trials_df.closed_loop == closed_loop]
    if param == "depth":
        param_list = np.array(find_depth_neurons.find_depth_list(trials_df))
    elif param == "size":
        trials_df = size_control.get_physical_size(
            trials_df, use_cols=["size", "depth"], k=1
        )
        param_list = np.sort(trials_df["physical_size"].unique())
    log_param_list = np.log(param_list)
    mean_dff_arr = find_depth_neurons.average_dff_for_all_trials(
        trials_df=trials_df,
        rs_thr=rs_thr,
        rs_thr_max=rs_thr_max,
        still_only=still_only,
        still_time=still_time,
        frame_rate=frame_rate,
        closed_loop=closed_loop,
        param=param,
    )[:, :, roi]
    CI_low, CI_high = common_utils.get_bootstrap_ci(mean_dff_arr)
    mean_arr = np.nanmean(mean_dff_arr, axis=1)
    ax = plt.gca()
    ax.errorbar(
        log_param_list,
        mean_arr,
        yerr=(mean_arr - CI_low, CI_high - mean_arr),
        fmt=".",
        color=linecolor,
        markeredgecolor=markeredgecolor,
        markeredgewidth=0.3,
        markerfacecolor=linecolor,
        ls="none",
        fillstyle="full",
        linewidth=linewidth,
        markersize=markersize,
    )

    if plot_smooth:
        # calculate a tuning curve using gaussian smoothing over depths
        xs = np.linspace(log_param_list[0], log_param_list[-1], num=100)
        sd = 0.75
        ys = np.zeros((len(xs)))
        for i, x in enumerate(xs):
            weights = np.exp(-((log_param_list - x) ** 2) / (2 * sd**2))
            ys[i] = np.sum(weights * mean_arr) / np.sum(weights)
        plt.plot(
            xs,
            ys,
            color=linecolor,
            label=label,
            linewidth=linewidth,
        )
    # Load gaussian fit params for this roi
    if plot_fit:
        x = np.geomspace(param_list[0], param_list[-1], num=100)
        if folds is not None:
            for fold in np.arange(folds):
                [a, x0, log_sigma, b] = neurons_df.loc[roi, use_col][fold]
                gaussian_arr = fit_gaussian_blob.gaussian_1d(
                    np.log(x), a, x0, log_sigma, b, min_sigma
                )
                plt.plot(
                    np.log(x),
                    gaussian_arr,
                    color=linecolor,
                    linewidth=linewidth,
                    label=label,
                )
        else:
            [a, x0, log_sigma, b] = neurons_df.loc[roi, use_col]
            gaussian_arr = fit_gaussian_blob.gaussian_1d(
                np.log(x), a, x0, log_sigma, b, min_sigma
            )
            plt.plot(
                np.log(x),
                gaussian_arr,
                color=linecolor,
                linewidth=linewidth,
                label=label,
            )
    if ylim is None:
        ylim = [
            plt.gca().get_ylim()[0],
            common_utils.ceil(np.max(CI_high), ylim_precision_base, ylim_precision),
        ]
        plt.ylim(ylim)
        plt.yticks(
            [
                0,
                common_utils.ceil(np.max(CI_high), ylim_precision_base, ylim_precision),
            ],
            fontsize=fontsize_dict["tick"],
        )
    else:
        plt.ylim([ylim[0], ylim[1]])
        plt.yticks([np.round(ylim[0], 1), ylim[1]], fontsize=fontsize_dict["tick"])

    if param == "depth":
        plt.xticks(
            log_param_list,
            (np.round(np.array(param_list) * 100)).astype("int"),
        )
        plt.xlabel(f"Virtual depth (cm)", fontsize=fontsize_dict["label"])
    elif param == "size":
        plt.xticks(
            log_param_list,
            np.round(np.array(param_list) * 0.87 / 10 * 20, 1),
        )
        plt.xlabel(f"Virtual radius (cm)", fontsize=fontsize_dict["label"])
    sns.despine(ax=plt.gca(), offset=3, trim=True)
    plt.ylabel("\u0394F/F", fontsize=fontsize_dict["label"], labelpad=-5)
    plt.xticks(
        rotation=45,
    )
    plt.gca().tick_params(axis="both", labelsize=fontsize_dict["tick"])


def plot_running_stationary_depth_tuning(
    roi,
    roi_num,
    i,
    neurons_df,
    trials_df,
    ax,
    depth_tuning_kwargs,
    fontsize_dict,
    fov_ax=None,
    ops=None,
    stat=None,
    legend_loc="upper right",
    text_pos="upper_left",
):
    """Plot depth tuning curve for one neuron when the mouse is running vs stationary.

    Args:
        roi (int): ROI number.
        roi_num (int): number of total ROIs plotted in a set of graphs.
        i (int): index of the current ROI.
        neurons_df (pd.DataFrame): dataframe with analyzed info of all rois.
        trials_df (pd.DataFrame): dataframe with info of all trials.
        ax (plt.Axes): axes to plot the depth tuning curve.
        depth_tuning_kwargs (dict): dictionary of kwargs for plotting depth tuning curve.
        fontsize_dict (dict): dictionary of fontsize for title, label and tick.
        fov_ax (plt.Axes, optional): axes to plot the FOV. Defaults to None.
        ops (dict, optional): ops from suite2p. Defaults to None.
        stat (dict, optional): stat from suite2p. Defaults to None.
        legend_loc (str, optional): location of the legend. Defaults to "upper right".
        text_pos (str, optional): position of the text. Defaults to "upper_left".
    """
    ylims = []
    for (
        rs_thr,
        rs_thr_max,
        still_only,
        still_time,
        i_running,
        linecolor,
        label,
        use_col,
    ) in zip(
        [0.05, None],
        [None, 0.05],
        [0, 1],
        [0, 1],
        [0, 1],
        ["royalblue", "gray"],
        ["Running", "Stationary"],
        [
            "depth_tuning_popt_closedloop_running",
            "depth_tuning_popt_closedloop_notrunning",
        ],
    ):
        # calculate ylim
        mean_dff_arr = find_depth_neurons.average_dff_for_all_trials(
            trials_df=trials_df,
            rs_thr=rs_thr,
            rs_thr_max=rs_thr_max,
            still_only=still_only,
            still_time=still_time,
            frame_rate=15,
            closed_loop=1,
            param="depth",
        )[:, :, roi]
        CI_low, CI_high = common_utils.get_bootstrap_ci(mean_dff_arr)
        ylim = (np.nanmin(CI_low), np.nanmax(CI_high))
        ylims.append(ylim)

    ylim = (
        min([i[0] for i in ylims]),
        common_utils.ceil(max([i[1] for i in ylims]), 1),
    )
    # plot
    for (
        rs_thr,
        rs_thr_max,
        still_only,
        still_time,
        i_running,
        linecolor,
        label,
        use_col,
    ) in zip(
        [0.05, None],
        [None, 0.05],
        [0, 1],
        [0, 1],
        [0, 1],
        ["royalblue", "gray"],
        ["Running", "Stationary"],
        [
            "depth_tuning_popt_closedloop_running",
            "depth_tuning_popt_closedloop_notrunning",
        ],
    ):
        depth_tuning_running_kwargs = depth_tuning_kwargs.copy()
        depth_tuning_running_kwargs["rs_thr"] = rs_thr
        depth_tuning_running_kwargs["rs_thr_max"] = rs_thr_max
        depth_tuning_running_kwargs["still_only"] = still_only
        depth_tuning_running_kwargs["still_time"] = still_time
        depth_tuning_running_kwargs["linecolor"] = linecolor
        depth_tuning_running_kwargs["use_col"] = use_col
        plot_depth_tuning_curve(
            neurons_df=neurons_df,
            trials_df=trials_df,
            roi=roi,
            **depth_tuning_running_kwargs,
            ylim=ylim,
            label=label,
        )

        if i != 1:
            plt.ylabel("")
        if (i % 3 != 2) and roi_num != 1:
            plt.xlabel("")
            ax.set_xticklabels([])
        if i_running == 0:
            if text_pos == "upper_left":
                x_label = plt.xlim()[0] + 0.05 * (plt.xlim()[1] - plt.xlim()[0])
            elif text_pos == "upper_right":
                x_label = plt.xlim()[1] - 0.3 * (plt.xlim()[1] - plt.xlim()[0])
            plt.text(
                x_label,
                ylim[1],
                f"Cell {roi_num}",
                fontsize=fontsize_dict["legend"],
            )
            if fov_ax:
                fov_ax.annotate(
                    f"{roi_num}",
                    (
                        ops["meanImg"].shape[0] - stat[roi]["med"][1],
                        stat[roi]["med"][0],
                    ),
                    xytext=(5, 5),
                    textcoords="offset points",
                    color="w",
                    fontsize=fontsize_dict["label"],
                    arrowprops=dict(facecolor="w", edgecolor="w", arrowstyle="->"),
                )
    if i == 0:
        plt.legend(
            loc=legend_loc,
            fontsize=fontsize_dict["legend"],
            framealpha=1,
            borderpad=0,
            frameon=False,
            handlelength=0.5,
        )


def get_PSTH(
    roi,
    psth=[],
    depth_list=[],
    is_closed_loop=1,
    trials_df=None,
    use_col="dff",
    rs_thr_min=None,  # m/s
    rs_thr_max=None,  # m/s
    still_only=False,
    still_time=1,  # s
    max_distance=6,  # m
    min_distance=0,
    nbins=20,
    bins=[],  # if bins are provided, nbins is ignored
    frame_rate=15,
    compute_ci=True,
):
    # confidence interval z calculation
    ci_range = 0.95

    if len(bins) == 0:
        if len(depth_list) > 0:
            all_ci = np.zeros((2, len(depth_list) + 1, nbins))
        bins = np.linspace(
            start=min_distance, stop=max_distance, num=nbins + 1, endpoint=True
        )
        bin_centers = (bins[1:] + bins[:-1]) / 2
    else:
        nbins = len(bins) - 1
        if len(depth_list) > 0:
            all_ci = np.zeros((2, len(depth_list) + 1, len(bins) - 1))
        bin_centers = (bins[1:] + bins[:-1]) / 2
    if len(psth) == 0:
        # choose the trials with closed or open loop to visualize
        trials_df = trials_df[trials_df.closed_loop == is_closed_loop]

        depth_list = find_depth_neurons.find_depth_list(trials_df)
        grouped = trials_df.groupby(by="depth")
        # trial_number = len(trials_df) // len(depth_list)

        # bin dff according to distance travelled for each trial
        all_means = np.zeros((len(depth_list) + 1, nbins))
        all_ci = np.zeros((2, len(depth_list) + 1, nbins))

        all_trial_numbers = []
        for idepth, depth in enumerate(depth_list):
            all_trial_numbers.append(len(grouped.get_group(depth)))
        trial_number = np.min(all_trial_numbers)

        for idepth, depth in enumerate(depth_list):
            all_dff = []
            for itrial in np.arange(trial_number):
                # concatenate dff_blank_pre, dff, and dff_blank
                if use_col == "dff":
                    dff = np.concatenate(
                        (
                            grouped.get_group(depth)[f"{use_col}_blank_pre"].values[
                                itrial
                            ][:, roi],
                            grouped.get_group(depth)[f"{use_col}_stim"].values[itrial][
                                :, roi
                            ],
                            grouped.get_group(depth)[f"{use_col}_blank"].values[itrial][
                                :, roi
                            ],
                        )
                    )
                else:
                    dff = np.concatenate(
                        (
                            grouped.get_group(depth)[f"{use_col}_blank_pre"].values[
                                itrial
                            ],
                            grouped.get_group(depth)[f"{use_col}_stim"].values[itrial],
                            grouped.get_group(depth)[f"{use_col}_blank"].values[itrial],
                        )
                    )
                rs_arr = np.concatenate(
                    (
                        grouped.get_group(depth).RS_blank_pre.values[itrial],
                        grouped.get_group(depth).RS_stim.values[itrial],
                        grouped.get_group(depth).RS_blank.values[itrial],
                    )
                )
                pos_arr = np.concatenate(
                    (
                        grouped.get_group(depth).mouse_z_harp_blank_pre.values[itrial],
                        grouped.get_group(depth).mouse_z_harp_stim.values[itrial],
                        grouped.get_group(depth).mouse_z_harp_blank.values[itrial],
                    )
                )
                pos_arr -= grouped.get_group(depth).mouse_z_harp_stim.values[itrial][0]

                take_idx = apply_rs_threshold(
                    rs_arr, rs_thr_min, rs_thr_max, still_only, still_time, frame_rate
                )

                dff = dff[take_idx]
                # bin dff according to distance travelled
                dff, _, _ = scipy.stats.binned_statistic(
                    x=pos_arr,
                    values=dff,
                    statistic="mean",
                    bins=bins,
                )
                all_dff.append(dff)
            all_means[idepth, :] = np.nanmean(all_dff, axis=0)
            if compute_ci:
                (
                    all_ci[0, idepth, :],
                    all_ci[1, idepth, :],
                ) = common_utils.get_bootstrap_ci(
                    np.array(all_dff).T, sig_level=1 - ci_range
                )
    else:
        all_dff = psth
        all_means = np.nanmean(all_dff, axis=0)
        for idepth, depth in enumerate(depth_list):
            if compute_ci:
                (
                    all_ci[0, idepth, :],
                    all_ci[1, idepth, :],
                ) = common_utils.get_bootstrap_ci(
                    np.array(all_dff[:, idepth, :]).T, sig_level=1 - ci_range
                )

    return all_means, all_ci, bin_centers


def apply_rs_threshold(
    rs_arr,
    rs_thr_min,
    rs_thr_max,
    still_only,
    still_time,
    frame_rate,
):
    """Apply running speed threshold to select frames.

    Args:
        rs_arr (np.array): running speed array.
        rs_thr_min (float): min threshold of running speed for imaging frames.
        rs_thr_max (float): max threshold of running speed for imaging frames.
        still_only (bool): whether to use only frames when the mouse stay still for x frames.
        still_time (int): number of seconds before a certain frame when the mouse stay still.
        frame_rate (int): imaging frame rate.
    """
    # threshold running speed according to rs_thr
    if not still_only:  # take running frames
        if (rs_thr_min is None) and (rs_thr_max is None):  # take all frames
            take_idx = np.arange(len(rs_arr))
        else:
            if rs_thr_max is None:  # take frames with running speed > rs_thr
                take_idx = rs_arr > rs_thr_min
            elif rs_thr_min is None:  # take frames with running speed < rs_thr
                take_idx = rs_arr < rs_thr_max
            else:  # take frames with running speed between rs_thr_min and rs_thr_max
                take_idx = (rs_arr > rs_thr_min) & (rs_arr < rs_thr_max)
    else:  # take still frames
        if rs_thr_max is None:  # use not running data but didn't set rs_thr
            print(
                "ERROR: calculating under not_running condition without rs_thr_max to determine max speed"
            )
        else:  # take frames with running speed < rs_thr for x seconds
            take_idx = common_utils.find_thresh_sequence(
                array=rs_arr,
                threshold_max=rs_thr_max,
                length=int(still_time * frame_rate),
                shift=int(still_time * frame_rate),
            )
    return take_idx


def plot_PSTH(
    roi,
    is_closed_loop,
    trials_df=None,
    psth=[],
    depth_list=[],
    use_col="dff",
    corridor_length=6,
    blank_length=0,
    nbins=20,
    bins=[],  # if bins are provided, nbins is ignored
    rs_thr_min=None,
    rs_thr_max=None,
    still_only=False,
    still_time=1,
    frame_rate=15,
    fontsize_dict={"title": 15, "label": 10, "tick": 10, "legend": 5},
    linewidth=3,
    legend_on=False,
    legend_loc="lower right",
    legend_bbox_to_anchor=(1.4, -0.6),
    show_ci=True,
    ylim=(None, None),
):
    """PSTH of a neuron for each depth and blank period.

    Args:
        trials_df (pd.DataFrame): dataframe with info of all trials.
        roi (int): ROI number
        is_closed_loop (bool): plotting the closed loop or open loop results.
        max_distance (int, optional): max distance for each trial in meters. Defaults to 6.
        nbins (int, optional): number of bins to bin the activity. Defaults to 20.
        frame_rate (int, optional): imaging frame rate. Defaults to 15.
    """
    max_distance = corridor_length + blank_length
    min_distance = -blank_length
    if trials_df is not None:
        depth_list = find_depth_neurons.find_depth_list(trials_df)

    all_means, all_ci, bin_centers = get_PSTH(
        trials_df=trials_df,
        psth=psth,
        depth_list=depth_list,
        roi=roi,
        is_closed_loop=is_closed_loop,
        use_col=use_col,
        rs_thr_min=rs_thr_min,
        rs_thr_max=rs_thr_max,
        still_only=still_only,
        still_time=still_time,
        min_distance=min_distance,
        max_distance=max_distance,
        nbins=nbins,
        bins=bins,
        frame_rate=frame_rate,
    )

    if use_col == "RS":
        all_means = all_means * 100  # convert m/s to cm/s
    for idepth, depth in enumerate(depth_list):
        linecolor = plotting_utils.get_color(
            depth_list[idepth],
            value_min=np.min(depth_list),
            value_max=np.max(depth_list),
            log=True,
            cmap=cm.cool.reversed(),
        )
        plt.plot(
            bin_centers,
            all_means[idepth, :],
            color=linecolor,
            label=f"{(np.round(depth_list[idepth] * 100)).astype('int')} cm",
            linewidth=linewidth,
        )
        if show_ci:
            plt.fill_between(
                bin_centers,
                y1=all_ci[0, idepth, :],
                y2=all_ci[1, idepth, :],
                color=linecolor,
                alpha=0.3,
                edgecolor=None,
                rasterized=False,
            )

    plt.xlabel("Corridor position (m)", fontsize=fontsize_dict["label"])
    plt.ylabel("\u0394F/F", fontsize=fontsize_dict["label"])
    plt.xticks(
        [0, corridor_length],
        fontsize=fontsize_dict["tick"],
    )
    plt.yticks(fontsize=fontsize_dict["tick"])
<<<<<<< HEAD
    current_ylim = np.array(plt.gca().get_ylim())

    if ylim is None:
        ylim = current_ylim
    else:
        # ensure ylim is a list to be mutable
        ylim = list(ylim)
        if ylim[0] is None:
            ylim[0] = current_ylim[0]
        if ylim[1] is None:
            ylim[1] = current_ylim[1]

    ylim[1] = np.max([ylim[1], 1])
    plt.ylim(ylim)
=======
    if (ylim[0] is None) and (ylim[1] is None):
        ylim = plt.gca().get_ylim()
        ylim = [ylim[0], common_utils.ceil(ylim[1], 1)]
    elif ylim[0] is not None:
        if ylim[1] is None:
            ylim = (ylim[0], common_utils.ceil(plt.gca().get_ylim()[1], 1))
            plt.ylim(ylim)
        else:
            ylim = ylim
        plt.ylim(ylim)
    elif (ylim[1] is not None) and (ylim[0] is None):
        ylim = (plt.gca().get_ylim()[0], ylim[1])
        plt.ylim(ylim)
>>>>>>> b2b51fa5
    plt.yticks([ylim[0], ylim[1]], fontsize=fontsize_dict["tick"])
    plt.plot([0, 0], ylim, "k", linestyle="dotted", linewidth=0.5, label="_nolegend_")
    plt.plot(
        [corridor_length, corridor_length],
        ylim,
        "k",
        linestyle="dotted",
        linewidth=0.5,
        label="_nolegend_",
    )

    if legend_on:
        plt.legend(
            loc=legend_loc,
            bbox_to_anchor=legend_bbox_to_anchor,
            fontsize=fontsize_dict["legend"],
            frameon=False,
            handlelength=1,
        )
    plotting_utils.despine()


def plot_preferred_depth_hist(
    results_df,
    use_col="preferred_depth_closedloop",
    nbins=50,
    fontsize_dict={"title": 15, "label": 10, "tick": 10},
):
    """Plot histogram of preferred depth.

    Args:
        results_df (pd.DataFrame): dataframe with analyzed info of all rois.
        use_col (str, optional): column name to use for plotting. Defaults to "preferred_depth_closedloop".
        nbins (int, optional): number of bins for histogram. Defaults to 50.
        fontsize_dict (dict, optional): dictionary of fontsize for title, label and tick. Defaults to {"title": 20, "label": 15, "tick": 15}.
    """
    results_df = results_df[results_df["iscell"] == 1].copy()
    # convert to cm
    results_df[use_col] = results_df[use_col].apply(lambda x: np.log(x * 100))
    min_depth = np.nanmin(results_df[use_col])
    max_depth = np.nanmax(results_df[use_col])
    depth_bins = np.linspace(
        min_depth,
        max_depth,
        num=nbins,
    )
    tol = 1e-4
    # set rows where use_col = min or max to -inf and inf
    results_df[use_col] = results_df[use_col].apply(
        lambda x: -np.inf if x < min_depth + tol else x
    )
    results_df[use_col] = results_df[use_col].apply(
        lambda x: np.inf if x > max_depth - tol else x
    )

    n, _, _ = plt.hist(
        results_df[use_col],
        bins=depth_bins,
        weights=np.ones(len(results_df)) / len(results_df),
        color="cornflowerblue",
        edgecolor="royalblue",
    )
    # plot proportion of rows with -inf and inf values as separate bars at min_depth/2 and max_depth*2
    plt.bar(
        min_depth - 1,
        np.sum(results_df[use_col] == -np.inf) / len(results_df),
        color="cornflowerblue",
        edgecolor="royalblue",
        width=(max_depth - min_depth) / nbins,
    )
    plt.bar(
        max_depth + 1,
        np.sum(results_df[use_col] == np.inf) / len(results_df),
        color="cornflowerblue",
        edgecolor="royalblue",
        width=(max_depth - min_depth) / nbins,
    )

    ax = plt.gca()
    ax.set_ylabel("Proportion of neurons", fontsize=fontsize_dict["label"])
    ax.set_xlabel("Preferred virtual depth (cm)", fontsize=fontsize_dict["label"])
    tick_pos = [10, 100, 1000]
    ax.set_xticks(
        np.log(
            np.concatenate(
                (
                    np.arange(2, 9, 1),
                    np.arange(2, 9, 1) * 10,
                    np.arange(2, 9, 1) * 100,
                    [
                        2000,
                    ],
                )
            )
        ),
        minor=True,
    )
    plt.xticks(
        np.concatenate([[min_depth - 1], np.log(tick_pos), [max_depth + 1]]),
        labels=np.concatenate([["N.P."], tick_pos, ["F.P."]]),
        fontsize=fontsize_dict["tick"],
    )

    plt.ylim([0, np.round(np.max(n), 2)])
    plt.yticks([0, np.round(np.max(n), 2)], fontsize=fontsize_dict["tick"])
    plotting_utils.despine()


def plot_psth_raster(
    results_df,
    depth_list,
    fontsize_dict={"title": 15, "label": 10, "tick": 10},
    vmax=2,
):
    """Plot PSTH raster for all neurons.

    Args:
        results_df (pd.DataFrame): dataframe with analyzed info of all rois from all sessions.
        depth_list (list): list of depths.
        fontsize_dict (dict, optional): dictionary of fontsize for title, label and tick. Defaults to {"title": 20, "label": 15, "tick": 15}.
        vmax (int, optional): maximum value for the colorbar. Defaults to 2.
    """
    psths = np.stack(results_df["psth_crossval"])[:, :-1, 10:-10]  # exclude blank
    ndepths = psths.shape[1]
    nbins = psths.shape[2]
    # Sort neurons by preferred depth
    preferred_depths = results_df["preferred_depth_closedloop_crossval"].values
    psths = psths[preferred_depths.argsort()]
    psths = psths.reshape(psths.shape[0], -1)
    # zscore each row
    normed_psth = (psths - np.nanmean(psths, axis=1)[:, np.newaxis]) / (
        np.nanstd(psths, axis=1)[:, np.newaxis]
    )
    # Plot PSTHs
    ax = plt.gca()
    im = ax.imshow(
        normed_psth,
        aspect="auto",
        cmap="bwr",
        vmin=-vmax,
        vmax=vmax,
    )
    # Plot vertical lines to separate different depths
    for i in range(ndepths):
        ax.axvline((i + 1) * nbins, color="k", linewidth=0.5, linestyle="dotted")
    # Change xticks positions to the middle of current ticks and show depth at the tick position
    xticks = (np.arange(ndepths) + 0.5) * nbins
    ax.set_xticks(xticks)
    ax.set_xticklabels(np.round(depth_list).astype("int"))
    ax.set_xlabel("Virtual depth (cm)", fontsize=fontsize_dict["label"])
    ax.tick_params(axis="x", labelsize=fontsize_dict["tick"], rotation=60)
    ax.set_ylabel("Neuron number", fontsize=fontsize_dict["label"], labelpad=-5)
    ax.set_yticks([1, len(results_df)])
    ax.tick_params(axis="y", labelsize=fontsize_dict["tick"])
    ax.set_xlim([0, ndepths * nbins])

    # # COMMENT THIS OUT: for aligning with the scalebar
    # ax.vlines(1/4*60-10, -10, 9000, color="k", linestyle="--", linewidth=0.5)
    # ax.vlines(60-1/4*60-10, -10, 9000, color="k", linestyle="--", linewidth=0.5)

    ax_pos = ax.get_position()
    ax2 = plt.gcf().add_axes(
        [
            ax_pos.x1 + ax_pos.width * 0.03,
            ax_pos.y0,
            0.01,
            ax_pos.height / 2,
        ]
    )
    cbar = plt.colorbar(mappable=im, cax=ax2)
    cbar.ax.set_title("Z-score", fontsize=fontsize_dict["legend"], x=1.5)
    cbar.ax.tick_params(labelsize=fontsize_dict["tick"])


def plot_depth_neuron_perc_hist(
    results_df,
    bins=50,
    xlim=None,
    ylim=None,
    markersize=10,
    fontsize_dict={"title": 15, "label": 10, "tick": 10},
):
    """Plot histogram of proportion of depth-tuned neurons for each session.

    Args:
        results_df (pd.DataFrame): dataframe with analyzed info of all rois from all sessions.
        bins (int, optional): number of bins for histogram. Defaults to 50.
        ylim (tuple, optional): y-axis limits. Defaults to None.
        fontsize_dict (dict, optional): dictionary of fontsize for title, label and tick. Defaults to {"title": 20, "label": 15, "tick": 15}.
    """
    session_prop = results_df.groupby("session").agg({"depth_tuned": "mean"})
    plt.hist(
        session_prop["depth_tuned"],
        bins=bins,
        color="cornflowerblue",
        edgecolor="royalblue",
    )
    ax = plt.gca()
    if xlim is None:
        xlim = ax.get_xlim()
    ax.set_xlim([0, xlim[1]])
    if ylim is not None:
        ax.set_ylim(ylim)
    ax.set_xlabel(
        "Proportion of depth-tuned neurons", fontsize=fontsize_dict["label"]
    )
    ax.set_ylabel("Number of sessions", fontsize=fontsize_dict["label"])
    ax.tick_params(axis="both", labelsize=fontsize_dict["tick"])
    # plot median proportion as a triangle along the top of the histogram
    median_prop = np.median(session_prop["depth_tuned"])
    print("Median proportion of depth-tuned neurons:", median_prop)
    print(
        "Range of proportions of depth-tuned neurons:",
        np.min(session_prop["depth_tuned"]),
        "to",
        np.max(session_prop["depth_tuned"]),
    )
    print("Number of sessions:", len(session_prop))
    ax.plot(
        median_prop,
        ax.get_ylim()[1] * 0.95,
        marker="v",
        markersize=markersize,
        markerfacecolor="cornflowerblue",
        markeredgecolor="royalblue",
    )
    plotting_utils.despine()


def plot_example_fov(
    neurons_df,
    stat,
    ops,
    ndepths=8,
    col="preferred_depth",
    cmap=cm.cool.reversed(),
    background_color=np.array([0.133, 0.545, 0.133]),
    n_std=6,
    fontsize_dict={"title": 15, "label": 10, "tick": 10},
    fov_width=572.867,
):
    rf_plots.find_rf_centers(
        neurons_df,
        ndepths=ndepths,
        frame_shape=(16, 24),
        is_closed_loop=1,
        resolution=5,
    )
    roi_location.find_roi_centers(neurons_df, stat)
    if col == "preferred_depth":
        select_neurons = neurons_df[
            (neurons_df["depth_tuning_test_spearmanr_pval_closedloop"] < 0.05)
            & (neurons_df["iscell"] == 1)
        ]
        null_neurons = neurons_df[
            (neurons_df["depth_tuning_test_spearmanr_pval_closedloop"] >= 0.05)
            & (neurons_df["iscell"] == 1)
        ]
    else:
        coef = np.stack(neurons_df[f"rf_coef_closedloop"].values)
        coef_ipsi = np.stack(neurons_df[f"rf_coef_ipsi_closedloop"].values)
        sig, _ = spheres.find_sig_rfs(
            np.swapaxes(np.swapaxes(coef, 0, 2), 0, 1),
            np.swapaxes(np.swapaxes(coef_ipsi, 0, 2), 0, 1),
            n_std=n_std,
        )
        select_neurons = neurons_df[(sig == 1) & (neurons_df["iscell"] == 1)]
        null_neurons = neurons_df[(sig == 0) & (neurons_df["iscell"] == 1)]
    # Find neuronal masks and assign on the background image
    im = (
        np.ones((ops["Ly"], ops["Lx"], 3)) * background_color[np.newaxis, np.newaxis, :]
    )
    azi_min = select_neurons["rf_azi"].quantile(0.1)
    azi_max = select_neurons["rf_azi"].quantile(0.9)
    ele_min = select_neurons["rf_ele"].quantile(0.1)
    ele_max = select_neurons["rf_ele"].quantile(0.9)
    for i, n in null_neurons.iterrows():
        ypix = stat[n.roi]["ypix"][~stat[n.roi]["overlap"]]
        xpix = stat[n.roi]["xpix"][~stat[n.roi]["overlap"]]
        if len(xpix) > 0 and len(ypix) > 0:
            im[ypix, xpix, :] = 0.3
    for _, n in select_neurons.iterrows():
        ypix = stat[n.roi]["ypix"][~stat[n.roi]["overlap"]]
        xpix = stat[n.roi]["xpix"][~stat[n.roi]["overlap"]]
        if col == "preferred_depth_closedloop":
            rgba_color = plotting_utils.get_color(
                n[col],
                0.02,
                20,
                log=True,
                cmap=cmap,
            )
        elif col == "rf_azi":
            rgba_color = plotting_utils.get_color(
                n[col],
                azi_min,
                azi_max,
                log=False,
                cmap=cmap,
            )
        elif col == "rf_ele":
            rgba_color = plotting_utils.get_color(
                n[col],
                ele_min,
                ele_max,
                log=False,
                cmap=cmap,
            )
        im[ypix, xpix, :] = rgba_color[np.newaxis, :3]
    # Plot spatial distribution
    plt.imshow(im)
    if col != "preferred_depth_closedloop":
        # find the gradient of col w.r.t. center_x and center_y
        slope_x = scipy.stats.linregress(
            x=select_neurons["center_x"], y=select_neurons[col]
        ).slope
        slope_y = scipy.stats.linregress(
            x=select_neurons["center_y"], y=select_neurons[col]
        ).slope
        norm = np.linalg.norm(np.array([slope_x, slope_y]))
        slope_x /= norm
        slope_y /= norm
        arrow_length = 100
        # draw an arrow in the direction of the gradient
        plt.arrow(
            x=im.shape[1] / 2 - slope_x * arrow_length / 2,
            y=im.shape[0] / 2 - slope_y * arrow_length / 2,
            dx=slope_x * arrow_length,
            dy=slope_y * arrow_length,
            color="white",
            width=2,
            head_width=50,
        )
        print(f"{col}: slope x {slope_x}, slope y {slope_y}")
    plt.axis("off")
    # Add a colorbar for the dummy plot with the new colormap
    cbar = plt.colorbar(cm.ScalarMappable(cmap=cmap), ax=plt.gca())
    cbar.set_ticks(np.linspace(0, 1, 3))
    if col == "preferred_depth_closedloop":
        cbar.set_ticklabels((np.geomspace(0.02, 20, 3) * 100).astype("int"))
    elif col == "rf_azi":
        cbar.set_ticklabels(np.round(np.linspace(azi_min, azi_max, 3), 1))
    elif col == "rf_ele":
        cbar.set_ticklabels(np.round(np.linspace(ele_min, ele_max, 3), 1))
    cbar.ax.tick_params(labelsize=fontsize_dict["legend"])
    cbar_pos = np.array(plt.gca().get_position().bounds)
    cbar_pos[0] = cbar_pos[0] + cbar_pos[2] + 0.01
    cbar_pos[2] = 0.25
    cbar_pos[3] = cbar_pos[3] * 0.3
    cbar.ax.set_position(cbar_pos)
    cbar.ax.tick_params(axis="y", length=1.5)
    # Add scalebar
    scalebar_length_px = im.shape[0] / fov_width * 100  # Scale bar length in pixels
    rect = plt.Rectangle(
        (800, im.shape[0] * 0.95),
        scalebar_length_px,
        scalebar_length_px * 0.05,
        color="white",
    )
    plt.gca().invert_xaxis()
    plt.gca().add_patch(rect)
    return im


def plot_fov_mean_img(im, vmax=700, fov_width=572.867):
    plt.imshow(np.flip(im, axis=1), vmax=vmax, cmap="gray")
    plt.axis("off")
    cbar = plt.colorbar()
    cbar_pos = np.array(plt.gca().get_position().bounds)
    cbar_pos[0] = cbar_pos[0] + cbar_pos[2] + 0.005
    cbar_pos[2] = 0.15
    cbar_pos[3] = cbar_pos[3] * 0.3
    cbar.ax.set_position(cbar_pos)
    cbar.ax.tick_params(axis="y", length=1.5)
    cbar.remove()
    # Add scalebar
    scalebar_length_px = im.shape[0] / fov_width * 100  # Scale bar length in pixels
    rect = plt.Rectangle(
        (40, im.shape[0] * 0.93), scalebar_length_px, 5, color="white"
    )
    plt.gca().add_patch(rect)


def plot_mean_running_speed_alldepths(
    results,
    depth_list,
    fontsize_dict,
    param="RS",
    ylim=None,
    of_threshold=0.01,
    linewidth=3,
    elinewidth=3,
    jitter=0.2,
    scatter_markersize=2,
    scatter_alpha=0.5,
    capsize=3,
    capthick=10,
):
    ax = plt.gca()
    if param == "RS":
        rs_means = (
            np.vstack([j for i in results.rs_mean_closedloop.values for j in i]) * 100
        )
    elif param == "OF":
        rs_means = np.degrees(
            np.vstack([j for i in results.rs_mean_closedloop.values for j in i])
            / depth_list.reshape(1, -1)
        )
        rs_means[rs_means < of_threshold] = of_threshold
    CI_low, CI_high = common_utils.get_bootstrap_ci(rs_means.T, sig_level=0.05)
    for idepth in range(len(depth_list)):
        color = plotting_utils.get_color(
            value=depth_list[idepth],
            value_min=np.min(depth_list),
            value_max=np.max(depth_list),
            cmap=cm.cool.reversed(),
            log=True,
        )
        sns.stripplot(
            x=np.ones(rs_means.shape[0]) * idepth,
            y=rs_means[:, idepth],
            jitter=jitter,
            edgecolor="white",
            color=color,
            alpha=scatter_alpha,
            size=scatter_markersize,
        )
        plt.plot(
            [idepth - 0.4, idepth + 0.4],
            [np.mean(rs_means[:, idepth]), np.mean(rs_means[:, idepth])],
            linewidth=linewidth,
            color=color,
        )
        plt.errorbar(
            x=idepth,
            y=np.mean(rs_means[:, idepth]),
            yerr=np.array(
                [
                    np.mean(rs_means[:, idepth]) - CI_low[idepth],
                    CI_high[idepth] - np.mean(rs_means[:, idepth]),
                ]
            ).reshape(2, 1),
            capsize=capsize,
            elinewidth=elinewidth,
            ecolor=color,
            capthick=capthick,
        )
    ax.set_xticklabels(
        np.round((depth_list * 100)).astype("int"), fontsize=fontsize_dict["label"]
    )
    if param == "RS":
        ax.set_ylabel("Average running\nspeed (cm/s)", fontsize=fontsize_dict["label"])
        ax.set_ylim(0, ax.get_ylim()[1])
    elif param == "OF":
        ax.set_ylabel(
            "Average optic flow\nspeed (degrees/s)", fontsize=fontsize_dict["label"]
        )
        ax.set_yscale("log")
    ax.set_xlabel("Depth (cm)", fontsize=fontsize_dict["label"])
    ax.tick_params(axis="both", which="major", labelsize=fontsize_dict["tick"])
    if ylim is not None:
        ax.set_ylim(ylim)
        if param == "RS":
            ax.set_yticks(np.linspace(ylim[0], ylim[1], 4))
    sns.despine(ax=ax)<|MERGE_RESOLUTION|>--- conflicted
+++ resolved
@@ -740,7 +740,6 @@
         fontsize=fontsize_dict["tick"],
     )
     plt.yticks(fontsize=fontsize_dict["tick"])
-<<<<<<< HEAD
     current_ylim = np.array(plt.gca().get_ylim())
 
     if ylim is None:
@@ -755,21 +754,6 @@
 
     ylim[1] = np.max([ylim[1], 1])
     plt.ylim(ylim)
-=======
-    if (ylim[0] is None) and (ylim[1] is None):
-        ylim = plt.gca().get_ylim()
-        ylim = [ylim[0], common_utils.ceil(ylim[1], 1)]
-    elif ylim[0] is not None:
-        if ylim[1] is None:
-            ylim = (ylim[0], common_utils.ceil(plt.gca().get_ylim()[1], 1))
-            plt.ylim(ylim)
-        else:
-            ylim = ylim
-        plt.ylim(ylim)
-    elif (ylim[1] is not None) and (ylim[0] is None):
-        ylim = (plt.gca().get_ylim()[0], ylim[1])
-        plt.ylim(ylim)
->>>>>>> b2b51fa5
     plt.yticks([ylim[0], ylim[1]], fontsize=fontsize_dict["tick"])
     plt.plot([0, 0], ylim, "k", linestyle="dotted", linewidth=0.5, label="_nolegend_")
     plt.plot(
@@ -973,9 +957,7 @@
     ax.set_xlim([0, xlim[1]])
     if ylim is not None:
         ax.set_ylim(ylim)
-    ax.set_xlabel(
-        "Proportion of depth-tuned neurons", fontsize=fontsize_dict["label"]
-    )
+    ax.set_xlabel("Proportion of depth-tuned neurons", fontsize=fontsize_dict["label"])
     ax.set_ylabel("Number of sessions", fontsize=fontsize_dict["label"])
     ax.tick_params(axis="both", labelsize=fontsize_dict["tick"])
     # plot median proportion as a triangle along the top of the histogram
@@ -1147,9 +1129,7 @@
     cbar.remove()
     # Add scalebar
     scalebar_length_px = im.shape[0] / fov_width * 100  # Scale bar length in pixels
-    rect = plt.Rectangle(
-        (40, im.shape[0] * 0.93), scalebar_length_px, 5, color="white"
-    )
+    rect = plt.Rectangle((40, im.shape[0] * 0.93), scalebar_length_px, 5, color="white")
     plt.gca().add_patch(rect)
 
 
