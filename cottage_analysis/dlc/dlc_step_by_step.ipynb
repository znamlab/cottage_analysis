{
 "cells": [
  {
   "attachments": {},
   "cell_type": "markdown",
   "metadata": {},
   "source": [
    "# Example step by step DLC\n",
    "\n",
    "First create the project"
   ]
  },
  {
   "cell_type": "code",
   "execution_count": null,
   "metadata": {},
   "outputs": [],
   "source": [
    "import os\n",
    "\n",
<<<<<<< HEAD
    "os.system(\"module load cuDNN\")\n",
=======
    "os.system(\"module load cuDNN/8.1.1.33-CUDA-11.2.1\")\n",
>>>>>>> 014d35cf
    "os.system(\"module list\")"
   ]
  },
  {
   "cell_type": "code",
   "execution_count": null,
   "metadata": {},
   "outputs": [],
   "source": [
<<<<<<< HEAD
    "# os.environ[\"LD_LIBRARY_PATH\"] = \"/nemo/apps/eb/software/cuDNN/8.4.1.50-CUDA-11.7.0/lib:/nemo/apps/eb/software/CUDA/11.7.0/nvvm/lib64:/nemo/apps/eb/software/CUDA/11.7.0/extras/CUPTI/lib64:/nemo/apps/eb/software/CUDA/11.7.0/lib\"\n",
    "# os.environ[\"LD_LIBRARY_PATH\"] += \":/nemo/home/blota/.conda/envs/dlc/lib/\"\n",
    "# print(os.environ[\"LD_LIBRARY_PATH\"])"
=======
    "os.environ[\"LD_LIBRARY_PATH\"] = \"/camp/home/blota/.conda/envs/dlc_nogui/lib/\"\n",
    "print(os.environ[\"LD_LIBRARY_PATH\"])"
>>>>>>> 014d35cf
   ]
  },
  {
   "cell_type": "code",
   "execution_count": null,
   "metadata": {},
   "outputs": [],
   "source": [
    "import tensorflow\n",
    "\n",
<<<<<<< HEAD
    "print(tensorflow.__version__)\n",
=======
    "print(tensorflow.__version__)"
   ]
  },
  {
   "cell_type": "code",
   "execution_count": null,
   "metadata": {},
   "outputs": [],
   "source": [
>>>>>>> 014d35cf
    "from tensorflow.python.client import device_lib\n",
    "\n",
    "\n",
    "def get_available_devices():\n",
    "    local_device_protos = device_lib.list_local_devices()\n",
    "    return [x.name for x in local_device_protos]\n",
    "\n",
    "\n",
    "print(get_available_devices())"
   ]
  },
  {
   "cell_type": "code",
   "execution_count": null,
   "metadata": {},
   "outputs": [],
   "source": [
    "import deeplabcut\n",
    "from pathlib import Path\n",
    "\n",
    "model = \"headfixed_track_eye\"\n",
    "project = \"blota_onix_pilote\"\n",
    "\n",
    "# project = \"hey2_3d-vision_foodres_20220101\"\n",
    "# model = \"headfixed_detect_eye\"\n",
    "\n",
    "config = Path(\"/nemo/lab/znamenskiyp/home/shared/projects/DLC_models/\")\n",
    "config /= f\"{model}/config.yaml\"\n",
    "\n",
    "print(config)"
   ]
  },
  {
   "cell_type": "code",
   "execution_count": null,
   "metadata": {},
   "outputs": [],
   "source": [
    "import flexiznam as flm\n",
    "\n",
<<<<<<< HEAD
=======
    "project = \"hey2_3d-vision_foodres_20220101\"\n",
>>>>>>> 014d35cf
    "flm_sess = flm.get_flexilims_session(project_id=project)"
   ]
  },
  {
   "cell_type": "code",
   "execution_count": null,
   "metadata": {},
   "outputs": [],
   "source": [
    "# get a list of videos to add\n",
    "session_dict = {\n",
    "    # \"BRAC7448.2d\": [\"S20230421\", \"S20230412\"],\n",
    "    \"BRYA142.5d\": [\"S20231002\"],\n",
    "    # \"PZAH10.2f\": [\"S20230817\"],\n",
    "    # \"PZAG3.4f\": [\"S20220421\", \"S20220517\"],\n",
    "}\n",
    "from flexiznam.schema import Dataset\n",
    "import shutil\n",
    "\n",
<<<<<<< HEAD
    "DEINTERLEAVED = False\n",
    "SPHERES = False\n",
    "tmp_folder = Path(\"/nemo/lab/znamenskiyp/scratch/video_for_dlc_training\")\n",
=======
    "tmp_folder = Path(\"/nemo/lab/znamenskiyp/home/shared/projects/DLC_models/tmp\")\n",
>>>>>>> 014d35cf
    "tmp_folder.mkdir(exist_ok=True)\n",
    "vids = []\n",
    "\n",
    "for mouse, sessions in session_dict.items():\n",
    "    for sess in sessions:\n",
    "        fl_sess = flm.get_entity(\n",
    "            name=f\"{mouse}_{sess}\", flexilims_session=flm_sess, datatype=\"session\"\n",
    "        )\n",
    "        if fl_sess is None:\n",
    "            print(f\"Session {mouse}_{sess} not found\")\n",
    "        ds_dict = flm.get_datasets_recursively(\n",
    "            origin_id=fl_sess.id, flexilims_session=flm_sess, dataset_type=\"camera\"\n",
    "        )\n",
<<<<<<< HEAD
    "        ds = []\n",
    "        for k, v in ds_dict.items():\n",
    "            ds.extend(v)\n",
    "        eye_ds = [d for d in ds if \"eye_camera\" in d.dataset_name]\n",
    "        if DEINTERLEAVED:\n",
    "            eye_ds = [d for d in ds if \"deinterleaved\" in d.dataset_name]\n",
    "        else:\n",
    "            eye_ds = [\n",
    "                d\n",
    "                for d in ds\n",
    "                if (\"left\" in d.dataset_name) or (\"right\" in d.dataset_name)\n",
    "            ]\n",
    "\n",
    "        for ds in eye_ds:\n",
    "            if SPHERES:\n",
    "                if \"Spheres\" not in ds.genealogy[-2]:\n",
    "                    print(ds.genealogy[-2])\n",
    "                    continue\n",
    "            vid = ds.path_full / ds.extra_attributes[\"video_file\"]\n",
    "            target = tmp_folder / f\"{'_'.join(ds.genealogy[:-1])}_{vid.name}\"\n",
=======
    "        eye_ds = [r for n, r in ds.iterrows() if \"eye_camera\" in n]\n",
    "        eye_ds = [r for n, r in ds.iterrows() if r.dataset_type == \"camera\"]\n",
    "        for ds in eye_ds:\n",
    "            ds = Dataset.from_flexilims(data_series=ds)\n",
    "            vid = ds.path_full / ds.extra_attributes[\"video_file\"]\n",
    "            target = tmp_folder / f\"{mouse}_{sess}_{rec.name}_{vid.name}\"\n",
>>>>>>> 014d35cf
    "            if not target.exists():\n",
    "                print(f\"Copying {vid} to {target}\")\n",
    "                shutil.copy(vid, target)\n",
    "            vids.append(target)\n",
    "vids\n"
   ]
  },
  {
   "cell_type": "code",
   "execution_count": null,
   "metadata": {},
   "outputs": [],
   "source": [
    "# vids = vids[:2]\n",
    "vids"
   ]
  },
  {
   "cell_type": "code",
   "execution_count": null,
   "metadata": {},
   "outputs": [],
   "source": [
    "from pathlib import Path\n",
    "import shutil\n",
    "\n",
    "tmp_folder = Path(\"/nemo/lab/znamenskiyp/home/shared/projects/DLC_models/tmp\")\n",
    "vids_name = [\n",
    "    \"PZAH6.4b_S20220526_R184428_SpheresPermTubeReward_left_eye_camera_dlc_tracking_uncropped_0_diagnostic_cropping.png\",\n",
    "    \"PZAH6.4b_S20220523_R191440_SpheresPermTubeRewardPlayback_left_eye_camera_dlc_tracking_uncropped_0_diagnostic_cropping.png\",\n",
    "    \"PZAG3.4f_S20220422_R130302_SpheresPermTubeReward_left_eye_camera_dlc_tracking_uncropped_0_diagnostic_cropping.png\",\n",
    "]\n",
    "suffix = \"_dlc_tracking_uncropped_0_diagnostic_cropping.png\"\n",
    "vids = []\n",
    "for v in vids_name:\n",
    "    flm_name = v[: -len(suffix)]\n",
    "    ds = flm.Dataset.from_flexilims(name=flm_name, flexilims_session=flm_sess)\n",
    "    vid = ds.path_full / ds.extra_attributes[\"video_file\"]\n",
    "    target = tmp_folder / f\"{'_'.join(ds.genealogy[:-1])}_{vid.name}\"\n",
    "    if not target.exists():\n",
    "        print(f\"Copying {vid} to {target}\")\n",
    "        shutil.copy(vid, target)\n",
    "    vids.append(target)\n",
    "vids"
   ]
  },
  {
   "cell_type": "code",
   "execution_count": null,
   "metadata": {},
   "outputs": [],
   "source": [
    "# add these videos (do it only once)\n",
<<<<<<< HEAD
    "if True:\n",
    "    deeplabcut.add_new_videos(\n",
    "        config,\n",
    "        videos=[str(v) for v in vids],\n",
    "        extract_frames=False,\n",
    "        copy_videos=True,\n",
    "    )"
   ]
  },
  {
   "cell_type": "code",
   "execution_count": null,
   "metadata": {},
   "outputs": [],
   "source": [
    "copied_vids = [config.parent / \"videos\" / v.name for v in vids]\n",
    "copied_vids"
=======
    "if False:\n",
    "    deeplabcut.add_new_videos(\n",
    "        config, videos=vids, extract_frames=True, copy_videos=True\n",
    "    )"
>>>>>>> 014d35cf
   ]
  },
  {
   "cell_type": "code",
   "execution_count": null,
   "metadata": {},
   "outputs": [],
   "source": [
    "# this will reextract for all videos\n",
<<<<<<< HEAD
    "if True:\n",
    "    deeplabcut.extract_frames(\n",
    "        config=config,\n",
    "        userfeedback=True,\n",
    "        # videos_list=[str(v) for v in copied_vids],\n",
    "        algo=\"uniform\",\n",
    "        crop=True,\n",
    "    )\n"
=======
    "if False:\n",
    "    deeplabcut.extract_frames(\n",
    "        config=config,\n",
    "        userfeedback=False,\n",
    "        videos_list=[\n",
    "            \"/nemo/lab/znamenskiyp/home/shared/projects/DLC_models/all_eyes_2023/videos/PZAH6.4b_S20220419_PZAH6.4b_S20220419_R145152_SpheresPermTubeReward_right_eye_camera_data.avi\"\n",
    "        ],\n",
    "    )"
>>>>>>> 014d35cf
   ]
  },
  {
   "cell_type": "code",
   "execution_count": null,
   "metadata": {},
   "outputs": [],
   "source": []
  },
  {
   "attachments": {},
   "cell_type": "markdown",
   "metadata": {},
   "source": [
    "Edit config file manually to add the skeleton and body parts you want. Then head to the\n",
    "VM to label manually. Copy the labelled data back to camp. ~~edit config.yaml to change\n",
    "paths if needed~~.\n",
    "\n",
    "Then check labels"
   ]
  },
  {
   "cell_type": "code",
   "execution_count": null,
   "metadata": {},
   "outputs": [],
   "source": [
    "deeplabcut.check_labels(config, visualizeindividuals=True)"
   ]
  },
  {
   "cell_type": "code",
   "execution_count": null,
   "metadata": {},
   "outputs": [],
   "source": [
    "_ = deeplabcut.create_training_dataset(\n",
<<<<<<< HEAD
    "    config, augmenter_type=\"imgaug\", userfeedback=False\n",
=======
    "    config, augmenter_type=\"imgaug\", userfeedback=True\n",
>>>>>>> 014d35cf
    ")"
   ]
  },
  {
   "attachments": {},
   "cell_type": "markdown",
   "metadata": {},
   "source": [
    "Now train the network (unsing the sbatch script)"
   ]
  },
  {
   "cell_type": "code",
   "execution_count": null,
   "metadata": {},
   "outputs": [],
   "source": [
    "o = deeplabcut.evaluate_network(config, Shuffles=[1], plotting=True)"
   ]
  },
  {
   "cell_type": "code",
   "execution_count": null,
   "metadata": {},
   "outputs": [],
   "source": [
    "scm = deeplabcut.extract_save_all_maps(config, shuffle=1, Indices=[0, 5])"
<<<<<<< HEAD
   ]
  },
  {
   "cell_type": "markdown",
   "metadata": {},
   "source": [
    "# Label video\n",
    "\n",
    "Now you can label the video\n"
   ]
  },
  {
   "cell_type": "code",
   "execution_count": null,
   "metadata": {},
   "outputs": [],
   "source": [
    "config\n"
   ]
  },
  {
   "cell_type": "code",
   "execution_count": null,
   "metadata": {},
   "outputs": [],
   "source": [
    "video_path = [\n",
    "    \"/camp/lab/znamenskiyp/home/shared/projects/blota_onix_pilote/BRYA142.5d/S20231002/R121600_HF_camera/righteye_camera_dlc_tracking_cropped_0/righteye_camera.mp4\"\n",
    "]\n",
    "deeplabcut.create_labeled_video(config, video_path, videotype=\".mp4\")"
=======
>>>>>>> 014d35cf
   ]
  }
 ],
 "metadata": {
  "kernelspec": {
   "display_name": "dlc_nogui",
   "language": "python",
   "name": "python3"
  },
  "language_info": {
   "codemirror_mode": {
    "name": "ipython",
    "version": 3
   },
   "file_extension": ".py",
   "mimetype": "text/x-python",
   "name": "python",
   "nbconvert_exporter": "python",
   "pygments_lexer": "ipython3",
   "version": "3.8.17"
  },
  "orig_nbformat": 4
 },
 "nbformat": 4,
 "nbformat_minor": 2
}<|MERGE_RESOLUTION|>--- conflicted
+++ resolved
@@ -18,11 +18,7 @@
    "source": [
     "import os\n",
     "\n",
-<<<<<<< HEAD
-    "os.system(\"module load cuDNN\")\n",
-=======
     "os.system(\"module load cuDNN/8.1.1.33-CUDA-11.2.1\")\n",
->>>>>>> 014d35cf
     "os.system(\"module list\")"
    ]
   },
@@ -32,14 +28,9 @@
    "metadata": {},
    "outputs": [],
    "source": [
-<<<<<<< HEAD
     "# os.environ[\"LD_LIBRARY_PATH\"] = \"/nemo/apps/eb/software/cuDNN/8.4.1.50-CUDA-11.7.0/lib:/nemo/apps/eb/software/CUDA/11.7.0/nvvm/lib64:/nemo/apps/eb/software/CUDA/11.7.0/extras/CUPTI/lib64:/nemo/apps/eb/software/CUDA/11.7.0/lib\"\n",
     "# os.environ[\"LD_LIBRARY_PATH\"] += \":/nemo/home/blota/.conda/envs/dlc/lib/\"\n",
     "# print(os.environ[\"LD_LIBRARY_PATH\"])"
-=======
-    "os.environ[\"LD_LIBRARY_PATH\"] = \"/camp/home/blota/.conda/envs/dlc_nogui/lib/\"\n",
-    "print(os.environ[\"LD_LIBRARY_PATH\"])"
->>>>>>> 014d35cf
    ]
   },
   {
@@ -50,19 +41,7 @@
    "source": [
     "import tensorflow\n",
     "\n",
-<<<<<<< HEAD
     "print(tensorflow.__version__)\n",
-=======
-    "print(tensorflow.__version__)"
-   ]
-  },
-  {
-   "cell_type": "code",
-   "execution_count": null,
-   "metadata": {},
-   "outputs": [],
-   "source": [
->>>>>>> 014d35cf
     "from tensorflow.python.client import device_lib\n",
     "\n",
     "\n",
@@ -103,10 +82,7 @@
    "source": [
     "import flexiznam as flm\n",
     "\n",
-<<<<<<< HEAD
-=======
     "project = \"hey2_3d-vision_foodres_20220101\"\n",
->>>>>>> 014d35cf
     "flm_sess = flm.get_flexilims_session(project_id=project)"
    ]
   },
@@ -126,13 +102,7 @@
     "from flexiznam.schema import Dataset\n",
     "import shutil\n",
     "\n",
-<<<<<<< HEAD
-    "DEINTERLEAVED = False\n",
-    "SPHERES = False\n",
-    "tmp_folder = Path(\"/nemo/lab/znamenskiyp/scratch/video_for_dlc_training\")\n",
-=======
     "tmp_folder = Path(\"/nemo/lab/znamenskiyp/home/shared/projects/DLC_models/tmp\")\n",
->>>>>>> 014d35cf
     "tmp_folder.mkdir(exist_ok=True)\n",
     "vids = []\n",
     "\n",
@@ -146,7 +116,6 @@
     "        ds_dict = flm.get_datasets_recursively(\n",
     "            origin_id=fl_sess.id, flexilims_session=flm_sess, dataset_type=\"camera\"\n",
     "        )\n",
-<<<<<<< HEAD
     "        ds = []\n",
     "        for k, v in ds_dict.items():\n",
     "            ds.extend(v)\n",
@@ -167,14 +136,6 @@
     "                    continue\n",
     "            vid = ds.path_full / ds.extra_attributes[\"video_file\"]\n",
     "            target = tmp_folder / f\"{'_'.join(ds.genealogy[:-1])}_{vid.name}\"\n",
-=======
-    "        eye_ds = [r for n, r in ds.iterrows() if \"eye_camera\" in n]\n",
-    "        eye_ds = [r for n, r in ds.iterrows() if r.dataset_type == \"camera\"]\n",
-    "        for ds in eye_ds:\n",
-    "            ds = Dataset.from_flexilims(data_series=ds)\n",
-    "            vid = ds.path_full / ds.extra_attributes[\"video_file\"]\n",
-    "            target = tmp_folder / f\"{mouse}_{sess}_{rec.name}_{vid.name}\"\n",
->>>>>>> 014d35cf
     "            if not target.exists():\n",
     "                print(f\"Copying {vid} to {target}\")\n",
     "                shutil.copy(vid, target)\n",
@@ -228,7 +189,6 @@
    "outputs": [],
    "source": [
     "# add these videos (do it only once)\n",
-<<<<<<< HEAD
     "if True:\n",
     "    deeplabcut.add_new_videos(\n",
     "        config,\n",
@@ -246,12 +206,6 @@
    "source": [
     "copied_vids = [config.parent / \"videos\" / v.name for v in vids]\n",
     "copied_vids"
-=======
-    "if False:\n",
-    "    deeplabcut.add_new_videos(\n",
-    "        config, videos=vids, extract_frames=True, copy_videos=True\n",
-    "    )"
->>>>>>> 014d35cf
    ]
   },
   {
@@ -261,7 +215,6 @@
    "outputs": [],
    "source": [
     "# this will reextract for all videos\n",
-<<<<<<< HEAD
     "if True:\n",
     "    deeplabcut.extract_frames(\n",
     "        config=config,\n",
@@ -270,16 +223,6 @@
     "        algo=\"uniform\",\n",
     "        crop=True,\n",
     "    )\n"
-=======
-    "if False:\n",
-    "    deeplabcut.extract_frames(\n",
-    "        config=config,\n",
-    "        userfeedback=False,\n",
-    "        videos_list=[\n",
-    "            \"/nemo/lab/znamenskiyp/home/shared/projects/DLC_models/all_eyes_2023/videos/PZAH6.4b_S20220419_PZAH6.4b_S20220419_R145152_SpheresPermTubeReward_right_eye_camera_data.avi\"\n",
-    "        ],\n",
-    "    )"
->>>>>>> 014d35cf
    ]
   },
   {
@@ -317,11 +260,7 @@
    "outputs": [],
    "source": [
     "_ = deeplabcut.create_training_dataset(\n",
-<<<<<<< HEAD
     "    config, augmenter_type=\"imgaug\", userfeedback=False\n",
-=======
-    "    config, augmenter_type=\"imgaug\", userfeedback=True\n",
->>>>>>> 014d35cf
     ")"
    ]
   },
@@ -349,7 +288,6 @@
    "outputs": [],
    "source": [
     "scm = deeplabcut.extract_save_all_maps(config, shuffle=1, Indices=[0, 5])"
-<<<<<<< HEAD
    ]
   },
   {
@@ -380,8 +318,6 @@
     "    \"/camp/lab/znamenskiyp/home/shared/projects/blota_onix_pilote/BRYA142.5d/S20231002/R121600_HF_camera/righteye_camera_dlc_tracking_cropped_0/righteye_camera.mp4\"\n",
     "]\n",
     "deeplabcut.create_labeled_video(config, video_path, videotype=\".mp4\")"
-=======
->>>>>>> 014d35cf
    ]
   }
  ],
