--- conflicted
+++ resolved
@@ -1,13 +1,11 @@
 import os
+
 
 # os.environ['DLClight'] = 'True'
 import sys
 import matplotlib
-<<<<<<< HEAD
-=======
 
 matplotlib.use("Agg")  # make sure we use a backend that can run in headless mode
->>>>>>> 014d35cf
 
 matplotlib.use("Agg")  # make sure we use a backend that can run in headless mode
 
@@ -16,7 +14,10 @@
 if __name__ == "__main__":
     import socket
 
+
     hostname = socket.gethostname()
+    print("Running on %s" % hostname)
+    if hostname == "C02Z85AULVDC":
     print("Running on %s" % hostname)
     if hostname == "C02Z85AULVDC":
         # that's my laptop
@@ -42,11 +43,6 @@
 
     import deeplabcut
 
-<<<<<<< HEAD
     print(f"TRAIN model {MODEL} using {config_file}", flush=True)
     deeplabcut.train_network(config_file, maxiters=100000, saveiters=5000)
-=======
-    print("TRAIN")
-    deeplabcut.train_network(config_file)
->>>>>>> 014d35cf
     print("Done")