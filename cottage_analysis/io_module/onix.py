--- conflicted
+++ resolved
@@ -7,11 +7,7 @@
 ONIX_DATA_FORMAT = dict(
     ephys="uint16", clock="uint64", aux="uint16", hubsynccounter="uint64", aio="uint16"
 )
-<<<<<<< HEAD
-BREAKOUT_DIGITAL_INPUTS = dict(DI0="fm_cam_trig", DI1="oni_clock_di", DI2="hf_cam_trig")
-=======
-
->>>>>>> ec5a6ff4
+
 ONIX_SAMPLING = 250e6
 
 
@@ -26,10 +22,6 @@
     vis_stim_recording=None,
     onix_recording=None,
     allow_reload=True,
-<<<<<<< HEAD
-    breakout_di_names=BREAKOUT_DIGITAL_INPUTS,
-=======
->>>>>>> ec5a6ff4
     raw_folder=RAW,
     processed_folder=PROCESSED,
 ):
@@ -54,12 +46,7 @@
     out = dict()
 
     if vis_stim_recording is not None:
-<<<<<<< HEAD
-        harp_message = "%s_%s_%s_harpmessage.bin" % (mouse, session, vis_stim_recording)
-        raw_harp = session_folder / vis_stim_recording / harp_message
-=======
         raw_harp = session_folder / vis_stim_recording / "harpmessage.bin"
->>>>>>> ec5a6ff4
         processed_messages = (
             processed_folder / vis_stim_recording / (raw_harp.stem + ".npz")
         )
@@ -77,11 +64,6 @@
     if onix_recording is not None:
         # Load onix AI/DI
         breakout_data = load_breakout(session_folder / onix_recording)
-<<<<<<< HEAD
-        # use human readable names
-        breakout_data["dio"].rename(columns=breakout_di_names, inplace=True)
-=======
->>>>>>> ec5a6ff4
         out["breakout_data"] = breakout_data
         try:
             out["rhd2164_data"] = load_rhd2164(session_folder / onix_recording)
@@ -178,11 +160,7 @@
         if breakout_file.suffix == ".csv":
             assert what == "dio"
             dio = pd.read_csv(breakout_file)
-<<<<<<< HEAD
-            port = np.array(dio.Port.values, dtype="uint8")
-=======
             port = np.array(dio["Port"].values, dtype="uint8")
->>>>>>> ec5a6ff4
             bits = np.unpackbits(port, bitorder="little")
             bits = bits.reshape((len(port), 8))
             for i in range(8):
