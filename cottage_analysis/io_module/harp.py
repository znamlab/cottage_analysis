--- conflicted
+++ resolved
@@ -11,12 +11,7 @@
 import struct
 import warnings
 from pathlib import Path
-<<<<<<< HEAD
-import flexiznam as flz
-
-=======
 from tqdm import tqdm
->>>>>>> efd5e85d
 import numpy as np
 import mmap
 import pandas as pd
