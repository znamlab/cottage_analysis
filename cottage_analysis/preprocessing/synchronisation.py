--- conflicted
+++ resolved
@@ -15,75 +15,7 @@
 print = partial(print, flush=True)
 
 
-<<<<<<< HEAD
 @slurm_it(conda_env="cottage_analysis")
-=======
-def load_harpmessage(
-    recording,
-    flexilims_session,
-    conflicts="skip",
-    di_names=("frame_triggers", "lick_detection", "di2_encoder_initial_state"),
-):
-    """Save harpmessage into a npz file, or load existing npz file. Then load harpmessage file as a np arrray.
-
-    Args:
-        recording (str or pandas.Series): recording name or recording entry from flexilims.
-        flexilims_session (flexilims.Flexilims): flexilims session.
-        conflicts (str): how to deal with conflicts when updating flexilims. Defaults to "skip".
-        di_names (tuple): names of the digital inputs to rename harp meassage. Defaults
-            to ("frame_triggers", "lick_detection", "di2_encoder_initial_state").
-
-    Returns:
-        np.array: loaded harpmessages as numpy array
-        flz.Dataset: raw harp dataset
-
-    """
-    assert conflicts in ["skip", "overwrite", "abort"]
-    if type(recording) == str:
-        recording = flz.get_entity(
-            datatype="recording", name=recording, flexilims_session=flexilims_session
-        )
-
-    npz_ds = flz.Dataset.from_origin(
-        origin_id=recording["id"],
-        dataset_type="harp_npz",
-        flexilims_session=flexilims_session,
-        conflicts=conflicts,
-    )
-    # find raw data
-    harp_ds = flz.get_datasets(
-        flexilims_session=flexilims_session,
-        origin_name=recording["name"],
-        dataset_type="harp",
-        allow_multiple=False,
-        return_dataseries=False,
-    )
-    if (npz_ds.flexilims_status() != "not online") and (conflicts == "skip"):
-        print("Loading existing harp_npz file...")
-        return np.load(npz_ds.path_full), harp_ds
-
-    # parse harp message
-    print("Saving harp messages into npz...")
-    params = dict(
-        harp_bin=harp_ds.path_full / harp_ds.extra_attributes["binary_file"],
-        di_names=di_names,
-    )
-    harp_messages = harp.load_harp(**params)
-
-    # save npz
-    npz_ds.path = npz_ds.path.parent / f"harpmessage.npz"
-    npz_ds.path_full.parent.mkdir(parents=True, exist_ok=True)
-    np.savez(npz_ds.path_full, **harp_messages)
-
-    # update flexilims
-    npz_ds.extra_attributes.update(params)
-    npz_ds.update_flexilims(mode="overwrite")
-
-    print("Harp messages saved.")
-    return harp_messages, harp_ds
-
-
->>>>>>> efd5e85d
 def find_monitor_frames(
     vis_stim_recording,
     flexilims_session=None,
@@ -143,7 +75,6 @@
 
     monitor_frames_ds.path = monitor_frames_ds.path.parent / f"monitor_frames_df.pickle"
 
-<<<<<<< HEAD
     # Get photodiode
     raw = flz.get_data_root("raw", flexilims_session=flexilims_session)
     harp_message, harp_ds = load_harpmessage(
@@ -163,8 +94,11 @@
         ch_pd = onix_prepro.ANALOG_INPUTS.index("photodiode")
         photodiode = onix_data["breakout_data"]["aio"][ch_pd, :]
         analog_time = onix_data["onix2harp"](onix_data["breakout_data"]["aio-clock"])
-=======
+
+    # Get frame log
     if type(harp_ds.extra_attributes["csv_files"]) == str:
+        # Some yaml info have been saved as string instead of dict
+        # TODO: fix on flexilims and/or use yaml.safe_load
         frame_log = pd.read_csv(
             harp_ds.path_full / eval(harp_ds.extra_attributes["csv_files"])["FrameLog"]
             )
@@ -172,11 +106,6 @@
         frame_log = pd.read_csv(
             harp_ds.path_full / harp_ds.extra_attributes["csv_files"]["FrameLog"]
         )
-    recording_duration = frame_log.HarpTime.values[-1] - frame_log.HarpTime.values[0]
->>>>>>> efd5e85d
-
-    # Get frame log
-    frame_log = pd.read_csv(raw / vis_stim_recording.path / "FrameLog.csv")
     recording_duration = frame_log.HarpTime.values[-1] - frame_log.HarpTime.values[0]
     frame_rate = 1 / frame_log.HarpTime.diff().median()
     print(f"Recording is {recording_duration:.0f} s long.")
