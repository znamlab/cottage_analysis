import warnings
import shutil
import numpy as np
import pandas as pd
import flexiznam as flz
from functools import partial
from znamutils import slurm_it
from cottage_analysis.io_module.harp import load_harpmessage
from cottage_analysis.io_module import onix as onix_io
from cottage_analysis.preprocessing import onix as onix_prepro
from cottage_analysis.preprocessing import find_frames
from cottage_analysis.imaging.common.find_frames import find_imaging_frames
from cottage_analysis.imaging.common import imaging_loggers_formatting as format_loggers

print = partial(print, flush=True)


@slurm_it(conda_env="cottage_analysis")
def find_monitor_frames(
    vis_stim_recording,
    flexilims_session=None,
    photodiode_protocol=5,
    conflicts="skip",
    harp_recording=None,
    onix_recording=None,
    sync_kwargs=None,
    project=None,
):
    """Synchronise monitor frame using the find_frames.sync_by_correlation, and save them
    into monitor_frames_df.pickle and monitor_db_dict.pickle.

    Args:
        recording (str or pandas.Series): recording name or recording entry from flexilims.
        flexilims_session (flexilims.Flexilims): flexilims session.
        photodiode_protocol (int): number of photodiode quad colors used for monitoring frame refresh.
            Either 2 or 5 for now. Defaults to 5.
        conflicts (str): how to deal with conflicts when updating flexilims. Defaults to "skip".
        harp_recording (str or pandas.Series): recording name or recording entry
            from flexilims containing the photodiode signal. If None use
            vis_stim_recording. Defaults to None.
        onix_recording (str or pandas.Series): recording name or recording entry
            from flexilims containing the analog photodiode signal. Defaults to None.
        sync_kwargs (dict): keyword arguments for the sync function. Defaults to None.
        project (str): project name. Defaults to None. Must be provided if
            flexilims_session is None.

    Returns:
        DataFrame: contains information for each monitor frame.

    """
    assert conflicts in ["skip", "overwrite", "abort"]
    if flexilims_session is None:
        assert (
            project is not None
        ), "project must be provided if flexilims_session is None"
        flexilims_session = flz.get_flexilims_session(project_id=project)

    vis_stim_recording = _get_str_or_recording(vis_stim_recording, flexilims_session)
    if harp_recording is None:
        harp_recording = vis_stim_recording
    else:
        harp_recording = _get_str_or_recording(harp_recording, flexilims_session)
        onix_recording = _get_str_or_recording(onix_recording, flexilims_session)

    # Create output and reload
    monitor_frames_ds = flz.Dataset.from_origin(
        origin_id=vis_stim_recording["id"],
        dataset_type="monitor_frames",
        flexilims_session=flexilims_session,
        conflicts=conflicts,
    )
    if monitor_frames_ds.flexilims_status() != "not online" and conflicts == "skip":
        print("Loading existing monitor frames...")
        return pd.read_pickle(monitor_frames_ds.path_full)

    monitor_frames_ds.path = monitor_frames_ds.path.parent / f"monitor_frames_df.pickle"

    # Get photodiode
    raw = flz.get_data_root("raw", flexilims_session=flexilims_session)
    harp_message, harp_ds = load_harpmessage(
        recording=harp_recording,
        flexilims_session=flexilims_session,
        conflicts="skip",
    )
    if onix_recording is None:
        # get the photodiode from harp directly
        photodiode = harp_message["photodiode"]
        analog_time = harp_message["analog_time"]
    else:
        breakout = onix_io.load_breakout(raw / onix_recording.path)
        onix_data = onix_prepro.preprocess_onix_recording(
            dict(breakout_data=breakout), harp_message=harp_message
        )
        ch_pd = onix_prepro.ANALOG_INPUTS.index("photodiode")
        photodiode = onix_data["breakout_data"]["aio"][ch_pd, :]
        analog_time = onix_data["onix2harp"](onix_data["breakout_data"]["aio-clock"])

    # Get frame log
    if type(harp_ds.extra_attributes["csv_files"]) == str:
        # Some yaml info have been saved as string instead of dict
        # TODO: fix on flexilims and/or use yaml.safe_load
        frame_log = pd.read_csv(
            harp_ds.path_full / eval(harp_ds.extra_attributes["csv_files"])["FrameLog"]
            )
    else:
        frame_log = pd.read_csv(
            harp_ds.path_full / harp_ds.extra_attributes["csv_files"]["FrameLog"]
        )
    recording_duration = frame_log.HarpTime.values[-1] - frame_log.HarpTime.values[0]
    frame_rate = 1 / frame_log.HarpTime.diff().median()
    print(f"Recording is {recording_duration:.0f} s long.")
    print(f"Frame rate is {frame_rate:.0f} Hz.")

    # Get frames from photodiode trace, depending on the photodiode protocol is 2 or 5
    diagnostics_folder = (
        monitor_frames_ds.path_full.parent / "diagnostics" / "frame_sync"
    )
    diagnostics_folder.mkdir(parents=True, exist_ok=True)
    if photodiode_protocol == 2:
        params = dict(
            photodiode_sampling=1000,
            plot=True,
            plot_start=10000,
            plot_range=50,
            plot_dir=diagnostics_folder,
        )
        if sync_kwargs is not None:
            params.update(sync_kwargs)
        frames_df = find_frames.sync_by_frame_alternating(
            photodiode=photodiode,
            analog_time=analog_time,
            frame_rate=frame_rate,
            **params,
        )
    elif photodiode_protocol == 5:
        params = dict(
            time_column="HarpTime",
            sequence_column="PhotoQuadColor",
            num_frame_to_corr=6,
            maxlag=3.0 / frame_rate,
            expected_lag=2.0 / frame_rate,
            frame_rate=frame_rate,
            correlation_threshold=0.8,
            relative_corr_thres=0.02,
            frame_detection_height=0.1,
            minimum_lag=1.0 / frame_rate,
            do_plot=True,  # CHANGE TO FALSE UNTIL THE INDEX BUG IS FIXED
            save_folder=diagnostics_folder,
            verbose=True,
        )
        if sync_kwargs is not None:
            params.update(sync_kwargs)
        frames_df, _ = find_frames.sync_by_correlation(
            frame_log,
            photodiode_time=analog_time,
            photodiode_signal=photodiode,
            **params,
        )
    params["photodiode_protocol"] = photodiode_protocol
    # Save monitor frame dataframes
    frames_df.to_pickle(monitor_frames_ds.path_full)
    monitor_frames_ds.extra_attributes = params
    monitor_frames_ds.update_flexilims(mode="overwrite")
    return frames_df


def generate_vs_df(
    recording,
    photodiode_protocol=5,
    flexilims_session=None,
    project=None,
    harp_recording=None,
    onix_recording=None,
    conflicts="skip",
):
    """Generate a DataFrame that contains information for each monitor frame. This 
    requires monitor frames to be synced first.

    Args:
        recording (Series): recording entry returned by flexiznam.get_entity
        photodiode_protocol (int): number of photodiode quad colors used for monitoring
            frame refresh. Either 2 or 5 for now. Defaults to 5.
        flexilims_session (flexilims_session, optional): flexilims session. Defaults to 
            None.
        project (str, optional): project name. Defaults to None. Must be provided if 
            flexilims_session is None.
        harp_recording (str or pandas.Series, optional): recording name or recording 
            entry if different from (vis stim) recording. Defaults to None.
        onix_recording (str or pandas.Series, optional): recording name or recording 
            entry if photodiode is recorded on onix. Defaults to None.
        conflicts (str, optional): how to deal with conflicts when updating flexilims. 
            Defaults to "skip".

    Returns:
        DataFrame: contains information for each monitor frame.

    """
    assert flexilims_session is not None or project is not None
    assert photodiode_protocol in [2, 5]
    if flexilims_session is None:
        flexilims_session = flz.get_flexilims_session(project_id=project)

    recording = _get_str_or_recording(recording, flexilims_session)
    harp_recording = _get_str_or_recording(harp_recording, flexilims_session)
    if harp_recording is None:
        harp_recording = recording

    monitor_frames_df = find_monitor_frames(
        vis_stim_recording=recording,
        flexilims_session=flexilims_session,
        photodiode_protocol=photodiode_protocol,
        harp_recording=harp_recording,
        onix_recording=onix_recording,
        conflicts=conflicts,
    )

    monitor_frames_df = monitor_frames_df[
        monitor_frames_df.closest_frame.notnull()
    ].copy()
    monitor_frames_df = find_frames.remove_frames_in_wrong_order(monitor_frames_df)
    monitor_frames_df.closest_frame = monitor_frames_df.closest_frame.astype("int")
    harp_ds = flz.get_datasets(
        flexilims_session=flexilims_session,
        origin_name=harp_recording.name,
        dataset_type="harp",
        allow_multiple=False,
        return_dataseries=False,
    )
<<<<<<< HEAD
    if type(harp_ds.extra_attributes["csv_files"]) == str:
        harp_files = eval(harp_ds.extra_attributes["csv_files"])
    else:
        harp_files = harp_ds.extra_attributes["csv_files"]
    if photodiode_protocol == 5:
        # Merge MouseZ and EyeZ from FrameLog.csv to frame_df according to FrameIndex
        frame_log = pd.read_csv(
            harp_ds.path_full / harp_files["FrameLog"]
        )
        frame_log_z = frame_log[["FrameIndex", "HarpTime", "MouseZ", "EyeZ"]]
=======
    raw = flz.get_data_root("raw", flexilims_session=flexilims_session)
    processed = flz.get_data_root("processed", flexilims_session=flexilims_session)
    if photodiode_protocol == 5:
        # Merge MouseZ and EyeZ from FrameLog.csv to frame_df according to FrameIndex
        frame_log = pd.read_csv(raw / recording.path / "FrameLog.csv")
        frame_log_z = frame_log[["FrameIndex", "HarpTime", "MouseZ", "EyeZ"]].copy()
>>>>>>> 8c8e5c27
        frame_log_z.rename(
            columns={
                "FrameIndex": "closest_frame",
                "HarpTime": "harptime_framelog",
                "MouseZ": "mouse_z",
                "EyeZ": "eye_z",
            },
            inplace=True,
        )
        merge_on = "closest_frame"
    else:
        # TODO account for display lag
        # Assume peak time is the same as onset time, as we don't know about onset time when photodiode quad color is only 2
        monitor_frames_df = monitor_frames_df.rename(
            columns={"peak_time": "onset_time"}
        )
        encoder_path = harp_ds.path_full / harp_files["RotaryEncoder"]
        frame_log_z = pd.read_csv(encoder_path)[["Frame", "HarpTime", "MouseZ", "EyeZ"]]
        frame_log_z = frame_log_z[frame_log_z.Frame.diff() != 0].copy()
        frame_log_z.rename(
            columns={"HarpTime": "onset_time", "MouseZ": "mouse_z", "EyeZ": "eye_z"},
            inplace=True,
        )
        frame_log_z.drop(columns={"Frame"}, inplace=True)
        merge_on = "onset_time"

    frame_log_z.mouse_z = frame_log_z.mouse_z / 100  # convert cm to m
    frame_log_z.eye_z = frame_log_z.eye_z / 100  # convert cm to m
    vs_df = pd.merge_asof(
        left=monitor_frames_df[["closest_frame", "onset_time"]],
        right=frame_log_z,
        on=merge_on,
        direction="backward",
        allow_exact_matches=True,
    )
    # Align paramLog with vs_df
<<<<<<< HEAD
    paramlog_path = harp_ds.path_full / harp_files["NewParams"]
    # TODO COPY FROM RAW AND READ FROM PROCESSED INSTEAD
    param_log = pd.read_csv(paramlog_path)
=======
    if "param_log" in recording:
        param_log = recording.param_log
    else:
        warnings.warn(
            "No param_log found in recording. Using NewParams.csv instead."
        )
        param_log = "NewParams.csv"
    if not (processed / recording.path / param_log).exists():
        # Copy param_log from raw to processed
        assert (raw / recording.path / param_log).exists(), (
            f"param_log {param_log} does not exist in raw or processed."
        )
        (processed / recording.path).mkdir(parents=True, exist_ok=True)
        shutil.copy(raw / recording.path / param_log, 
            processed / recording.path / param_log
        )
    param_log = pd.read_csv(processed / recording.path / param_log)

>>>>>>> 8c8e5c27
    param_log = param_log.rename(columns={"HarpTime": "stimulus_harptime"})
    if photodiode_protocol == 5:
        vs_df = pd.merge_asof(
            left=vs_df,
            right=param_log,
            left_on="closest_frame",
            right_on="Frameindex",
            direction="backward",
            allow_exact_matches=True,
        )
    else:
        vs_df = pd.merge_asof(
            left=vs_df,
            right=param_log,
            left_on="onset_time",
            right_on="stimulus_harptime",
            direction="backward",
            allow_exact_matches=True,
        )
    # Rename
    vs_df.rename(
        columns={"closest_frame": "monitor_frame", "onset_time": "monitor_harptime"},
        inplace=True,
    )
    vs_df.drop(
        columns=[
            "harptime_framelog",
            "harptime_sphere",
            "harptime_imaging_trigger",
            "offset_time",
            "peak_time",
        ],
        errors="ignore",
        inplace=True,
    )
    return vs_df


def generate_imaging_df(
    vs_df, recording, flexilims_session, filter_datasets=None, return_volumes=True
):
    """
    Generate a DataFrame that contains information for each imaging volume / frame incorporating
    the monitor frame information.

    Args:
        vs_df (DataFrame): DataFrame, e.g. output of generate_vs_df
        recording (pandas.Series): recording entry from flexilims.
        flexilims_session (flexilims.Flexilims): flexilims session.
        filter_datasets (dict, optional): filters to apply on choosing suite2p datasets. Defaults to None.
        return_volumes (bool): if True, return only the first frame of each imaging volume. Defaults to True.

    Returns:
        DataFrame: contains information for each imaging volume / frame.

    """
    # get the suite2p dataset to check the frame number, frame rate and number of planes
    suite2p_ds = flz.get_datasets(
        flexilims_session=flexilims_session,
        origin_name=recording.name,
        dataset_type="suite2p_traces",
        filter_datasets=filter_datasets,
        allow_multiple=False,
        return_dataseries=False,
    )
    if "nframes" in suite2p_ds.extra_attributes:
        volume_number = float(suite2p_ds.extra_attributes["nframes"])
    else:
        volume_number = float(
            np.load(suite2p_ds.path_full / "plane0" / "dff_ast.npy").shape[1]
        )
    nplanes = float(suite2p_ds.extra_attributes["nplanes"])
    fs = float(suite2p_ds.extra_attributes["fs"])
    harp_npz_path = flz.get_datasets(
        flexilims_session=flexilims_session,
        origin_name=recording.name,
        dataset_type="harp_npz",
        allow_multiple=False,
        return_dataseries=False,
    ).path_full
    # frame period calculated based of the frame rate in ops.npy
    # subtracting 1 ms to account for the duration of the triggers
    imaging_df = find_imaging_frames(
        harp_message=format_loggers.format_img_frame_logger(
            harpmessage_file=harp_npz_path, register_address=32
        ),
        frame_number=int(volume_number * nplanes),
        frame_period=(1 / fs) / nplanes - 0.001,
        register_address=32,
        frame_period_tolerance=0.001,
    )

    imaging_df = imaging_df[["HarpTime", "ImagingFrame"]]
    imaging_df.rename(
        columns={
            "HarpTime": "imaging_harptime",
            "ImagingFrame": "imaging_frame",
        },
        inplace=True,
    )
    imaging_df["imaging_volume"] = (
        (imaging_df.imaging_frame / nplanes).apply(np.floor).astype(int)
    )
    # if return_volumes is True, select rows where imaging_volume changes
    if return_volumes:
        volume_starts = imaging_df.imaging_volume.diff()
        volume_starts.iloc[0] = 1
        imaging_df = imaging_df[volume_starts != 0].copy()
    # add a column for the harptime at end the imaging volume
    imaging_df["imaging_harptime_end"] = imaging_df.imaging_harptime.shift(-1)
    # set the last value of imaging_harptime_end to the last value of imaging_harptime + median frame period
    imaging_df["imaging_harptime_end"].iloc[-1] = (
        imaging_df["imaging_harptime"].iloc[-1]
        + imaging_df["imaging_harptime"].diff().median()
    )
    # select the last monitor frame before the end of each imaging volume / frame
    imaging_df = pd.merge_asof(
        left=imaging_df,
        right=vs_df,
        left_on="imaging_harptime_end",
        right_on="monitor_harptime",
        direction="backward",
        allow_exact_matches=True,
    )
    # Align mouse z extracted from harpmessage with frame (mouse z before the harptime of frame)
    harpmessage = np.load(harp_npz_path)
    mouse_z_harp_df = pd.DataFrame(
        {
            "mouse_z_harptime": harpmessage["analog_time"],
            "mouse_z_harp": np.cumsum(harpmessage["rotary_meter"]),
        }
    )
    # select the last mouse z before the end of each imaging volume / frame
    imaging_df = pd.merge_asof(
        left=imaging_df,
        right=mouse_z_harp_df,
        left_on="imaging_harptime_end",
        right_on="mouse_z_harptime",
        direction="backward",
        allow_exact_matches=True,
    )
    dff_fname = (
        "dff_ast.npy" if suite2p_ds.extra_attributes["ast_neuropil"] else "dff.npy"
    )
    spks_fname = (
        "spks_ast.npy" if suite2p_ds.extra_attributes["ast_neuropil"] else "spks.npy"
    )
    dffs = []
    spks = []
    for iplane in range(int(nplanes)):
        dffs.append(np.load(suite2p_ds.path_full / f"plane{iplane}" / dff_fname))
        spks.append(np.load(suite2p_ds.path_full / f"plane{iplane}" / spks_fname))
    dffs = np.vstack(dffs).T
    spks = np.vstack(spks).T
    # convert dffs to list of arrays
    if nplanes == 1.0 and dffs.shape[0] > imaging_df["imaging_frame"].idxmax() + 1:
        print(
            "Warning: The number of imaging frames from ScanImage is greater than the number of imaging frames synchronised with visual stimulus. Truncating the suite2p traces to match."
        )
        last_valid_frame = imaging_df["imaging_frame"].idxmax() + 1
        imaging_df["dffs"] = np.split(
            dffs[0:last_valid_frame, :], last_valid_frame, axis=0
        )
        imaging_df["spks"] = np.split(
            spks[0:last_valid_frame, :], last_valid_frame, axis=0
        )
    elif nplanes > 1.0 and dffs.shape[0] > imaging_df["imaging_volume"].idxmax() + 1:
        print(
            "Warning: The number of imaging frames from ScanImage is greater than the number of imaging frames synchronised with visual stimulus. Truncating the suite2p traces to match."
        )
        last_valid_volume = imaging_df["imaging_volume"].idxmax() + 1
        imaging_df["dffs"] = np.split(
            dffs[0:last_valid_volume, :], last_valid_volume, axis=0
        )
        imaging_df["spks"] = np.split(
            spks[0:last_valid_volume, :], last_valid_volume, axis=0
        )
    else:
        imaging_df["dffs"] = np.split(dffs, dffs.shape[0], axis=0)
        imaging_df["spks"] = np.split(spks, spks.shape[0], axis=0)

    return imaging_df


def generate_spike_rate_df(
    vs_df, onix_recording, flexilims_session, rate_bin, filter_datasets=None
):
    """This is the equivalent of generate_imaging_df for spike rate data.

    Spike rate will be calculated for each bin of `rate_bin` secondes.

    Args:
        vs_df (DataFrame): DataFrame, e.g. output of generate_vs_df
        onix_recording (pandas.Series): recording entry from flexilims.
        flexilims_session (flexilims.Flexilims): flexilims session.
        rate_bin (int): bin size in s.
        filter_datasets (dict, optional): filters to apply on choosing onix datasets.
            Defaults to None."""
    return


def fill_missing_imaging_volumes(df, nan_col="RS"):
    """
    Create a dataframe with a single row for each imaging volume, by forward filling
    the values from the previous imaging volume.

    Args:
        df (DataFrame): DataFrame, e.g. output of generate_vs_df
        nan_col (string): name of the colume for imaging_df where there are nan values due to frame drops

    Returns:
        DataFrame: DataFrame with a single row for each imaging volume

    """
    img_df = pd.DataFrame({"imaging_volume": np.arange(df["imaging_volume"].max())})
    # select rows of df where imaging_volume is not nan
    img_df = pd.merge_asof(
        left=img_df,
        right=df[df[nan_col].notna()],
        on="imaging_volume",
        direction="backward",
        allow_exact_matches=True,
    )
    return img_df


def load_imaging_data(recording_name, flexilims_session, filter_datasets=None):
    suite2p_traces = flz.get_datasets(
        flexilims_session=flexilims_session,
        origin_name=recording_name,
        dataset_type="suite2p_traces",
        allow_multiple=False,
        filter_datasets=filter_datasets,
    )
    dffs = []
    for iplane in range(int(float(suite2p_traces.extra_attributes["nplanes"]))):
        plane_path = suite2p_traces.path_full / f"plane{iplane}"
        dffs.append(np.load(plane_path / "dff_ast.npy"))
    return np.concatenate(dffs, axis=0).T


def _get_str_or_recording(recording, flexilims_session):
    """Get recording entry from flexilims_session if recording is a string.

    Args:
        recording (str or pandas.Series): recording name or recording entry from flexilims.
        flexilims_session (flexilims.Flexilims): flexilims session.

    Returns:
        pandas.Series: recording entry from flexilims_session.
    """

    if recording is None:
        return None
    elif type(recording) == str:
        recording = flz.get_entity(
            datatype="recording",
            name=recording,
            flexilims_session=flexilims_session,
        )
        if recording is None:
            raise ValueError(f"Recording {recording} does not exist.")
        return recording
    else:
        return recording<|MERGE_RESOLUTION|>--- conflicted
+++ resolved
@@ -226,25 +226,18 @@
         allow_multiple=False,
         return_dataseries=False,
     )
-<<<<<<< HEAD
     if type(harp_ds.extra_attributes["csv_files"]) == str:
         harp_files = eval(harp_ds.extra_attributes["csv_files"])
     else:
         harp_files = harp_ds.extra_attributes["csv_files"]
+    raw = flz.get_data_root("raw", flexilims_session=flexilims_session)
+    processed = flz.get_data_root("processed", flexilims_session=flexilims_session)
     if photodiode_protocol == 5:
         # Merge MouseZ and EyeZ from FrameLog.csv to frame_df according to FrameIndex
         frame_log = pd.read_csv(
             harp_ds.path_full / harp_files["FrameLog"]
         )
-        frame_log_z = frame_log[["FrameIndex", "HarpTime", "MouseZ", "EyeZ"]]
-=======
-    raw = flz.get_data_root("raw", flexilims_session=flexilims_session)
-    processed = flz.get_data_root("processed", flexilims_session=flexilims_session)
-    if photodiode_protocol == 5:
-        # Merge MouseZ and EyeZ from FrameLog.csv to frame_df according to FrameIndex
-        frame_log = pd.read_csv(raw / recording.path / "FrameLog.csv")
         frame_log_z = frame_log[["FrameIndex", "HarpTime", "MouseZ", "EyeZ"]].copy()
->>>>>>> 8c8e5c27
         frame_log_z.rename(
             columns={
                 "FrameIndex": "closest_frame",
@@ -281,30 +274,9 @@
         allow_exact_matches=True,
     )
     # Align paramLog with vs_df
-<<<<<<< HEAD
     paramlog_path = harp_ds.path_full / harp_files["NewParams"]
     # TODO COPY FROM RAW AND READ FROM PROCESSED INSTEAD
     param_log = pd.read_csv(paramlog_path)
-=======
-    if "param_log" in recording:
-        param_log = recording.param_log
-    else:
-        warnings.warn(
-            "No param_log found in recording. Using NewParams.csv instead."
-        )
-        param_log = "NewParams.csv"
-    if not (processed / recording.path / param_log).exists():
-        # Copy param_log from raw to processed
-        assert (raw / recording.path / param_log).exists(), (
-            f"param_log {param_log} does not exist in raw or processed."
-        )
-        (processed / recording.path).mkdir(parents=True, exist_ok=True)
-        shutil.copy(raw / recording.path / param_log, 
-            processed / recording.path / param_log
-        )
-    param_log = pd.read_csv(processed / recording.path / param_log)
-
->>>>>>> 8c8e5c27
     param_log = param_log.rename(columns={"HarpTime": "stimulus_harptime"})
     if photodiode_protocol == 5:
         vs_df = pd.merge_asof(
