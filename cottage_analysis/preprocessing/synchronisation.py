--- conflicted
+++ resolved
@@ -39,6 +39,9 @@
         conflicts=conflicts,
     )
     # find raw data
+    harp_ds = flz.get_datasets(
+        flexilims_session=flexilims_session,
+        origin_name=recording["name"],
     harp_ds = flz.get_datasets(
         flexilims_session=flexilims_session,
         origin_name=recording["name"],
@@ -159,12 +162,8 @@
     photodiode_protocol=5,
     flexilims_session=None,
     project=None,
-<<<<<<< HEAD
-    is_imaging=True,
+    sync_imaging=True,
     filter_datasets={None: None},
-=======
-    sync_imaging=True,
->>>>>>> ff0d99c5
 ):
     """Generate a DataFrame that contains information for each monitor frame. This requires monitor frames to be synced first.
 
@@ -173,12 +172,8 @@
         photodiode_protocol (int): number of photodiode quad colors used for monitoring frame refresh. Either 2 or 5 for now. Defaults to 5.
         flexilims_session (flexilims_session, optional): flexilims session. Defaults to None.
         project (str): project name. Defaults to None. Must be provided if flexilims_session is None.
-<<<<<<< HEAD
-        is_imaging (bool): is the data imaging data? Defaults to True. If it is imaging data, imaging trigger log will be synced with vs_df.
+        sync_imaging (bool): is the data imaging data? Defaults to True. If it is imaging data, imaging trigger log will be synced with vs_df.
         filter_datasets (dict, optional): filters to apply on choosing suite2p datasets. Defaults to {None:None}.
-=======
-        sync_imaging (bool): is the data imaging data? Defaults to True. If it is imaging data, imaging trigger log will be synced with vs_df.
->>>>>>> ff0d99c5
 
     Returns:
         DataFrame: contains information for each monitor frame.
@@ -262,22 +257,14 @@
     vs_df = vs_df.sort_values("onset_time")
 
     # Align imaging frame time with monitor frame onset time (imaging frame time later than monitor frame onset time)
-<<<<<<< HEAD
-    if is_imaging:
-=======
     if sync_imaging:
->>>>>>> ff0d99c5
         suite2p_dataset = flz.get_datasets(
             flexilims_session=flexilims_session,
             origin_name=recording.name,
             dataset_type="suite2p_traces",
-<<<<<<< HEAD
             filter_datasets=filer_datasets,
             allow_multiple=False,
-=======
-            allow_multiple=False,
             return_dataseries=False,
->>>>>>> ff0d99c5
         )
         save_folder = processed_path / "sync"
         if not save_folder.exists():
@@ -375,33 +362,13 @@
     return img_df
 
 
-<<<<<<< HEAD
-def load_imaging_data(recording, flexilims_session, filter_datasets={None:None}):
-    """Load imaging data
-
-    Args:
-        recording (Series): recording entry returned by flexiznam.get_entity(name=recording_name, project_id=project)
-        flexilims_session (flexilims_session, optional): flexilims session. Defaults to None.
-        project (str): project name. Defaults to None. Must be provided if flexilims_session is None.
-        filter_datasets (dict, optional): filters to apply on choosing suite2p datasets. Defaults to {None:None}.
-
-    Returns:
-        np.array: dffs from all planes
-    """
-    
-    suite2p_dataset = flz.get_datasets(
-        flexilims_session=flexilims_session,
-        origin_name=recording.name,
-        dataset_type="suite2p_traces",
-        filter_datasets=filer_datasets,
-=======
-def load_imaging_data(recording_name, flexilims_session):
+def load_imaging_data(recording_name, flexilims_session, filter_datasets={None: None}):
     suite2p_traces = flz.get_datasets(
         flexilims_session=flexilims_session,
         origin_name=recording_name,
         dataset_type="suite2p_traces",
->>>>>>> ff0d99c5
         allow_multiple=False,
+        filter_datasets=filter_datasets,
     )
     dffs = []
     for iplane in range(int(float(suite2p_traces.extra_attributes["nplanes"]))):
